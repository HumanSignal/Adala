--- conflicted
+++ resolved
@@ -38,11 +38,7 @@
     "kombu (>=5.4.0rc2)",
     "uvicorn",
     "pydantic-settings (>=2.9.0,<3.0.0)",
-<<<<<<< HEAD
     "label-studio-sdk @ https://github.com/HumanSignal/label-studio-sdk/archive/bb1b70dea95d5829b57021070ce5ccdd7ed60e47.zip",
-=======
-    "label-studio-sdk @ https://github.com/HumanSignal/label-studio-sdk/archive/abe7c7d9b690219fbeda55a7668b6375469c0a56.zip",
->>>>>>> 5e86339b
     "requests (>=2.32.0,<3.0.0)",
     # Using litellm from forked repo until vertex fix is released: https://github.com/BerriAI/litellm/issues/7904
     "litellm  (>=1.76.1,<2.0.0)",
