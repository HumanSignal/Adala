[project]
name = "adala"
version = "0.0.4dev"
description = "Adala: Autonomous Data Labeling Agent"
authors = [
    { name = "HumanSignal", email = "support@humansignal.com" },
]
readme = "README.md"
license = "Apache-2.0"
classifiers = [
    "License :: OSI Approved :: Apache Software License",
    "Operating System :: OS Independent",
    "Programming Language :: Python :: 3",
]
requires-python = ">=3.10,<4"
dependencies = [
    "pandas (==2.2.3)",
    "openai (>=1.60.2,<2.0.0)",
    "guidance (==0.0.64)",
    "pydantic (>=2,<3)",
    "rich (>=13,<14)",
    "aiosqlite (>=0.19.0,<0.20.0)",
    "chromadb (>=0.5.7,<0.6.0)",
    "durationpy (>=0.9,<0.10)",
    "tenacity (>=8.2.3,<9.0.0)",
    "gspread (>=5.12.3,<6.0.0)",
    "datasets (>=2.16.1,<3.0.0)",
    "aiohttp (>=3.9.3,<4.0.0)",
    "boto3 (>=1.34.38,<2.0.0)",
    "aiokafka (>=0.11.0,<0.12.0)",
    # these are for the server
    # they would be installed as `extras` if poetry supported version strings for extras, but it doesn't
    # https://github.com/python-poetry/poetry/issues/834
    # they also can't be installed as a `group`, because those are for dev dependencies only and could not be included if this package was pip-installed
    "redis-om",
    "fastapi",
    "celery[redis] (>=5.3.6,<6.0.0)",
    "kombu (>=5.4.0rc2)",
    "uvicorn",
    "pydantic-settings (>=2.9.0,<3.0.0)",
<<<<<<< HEAD
    "label-studio-sdk @ https://github.com/HumanSignal/label-studio-sdk/archive/2cf4bafcaab3cbe30857684d4382d8f5388b27c8.zip",
=======
    "label-studio-sdk @ https://github.com/HumanSignal/label-studio-sdk/archive/3f7d2eeb6c9ea5e05e348035877b347cdb0a9024.zip",
>>>>>>> bf000261
    "requests (>=2.32.0,<3.0.0)",
    # Using litellm from forked repo until vertex fix is released: https://github.com/BerriAI/litellm/issues/7904
    "litellm  (>=1.76.1,<2.0.0)",
    #"litellm @ https://github.com/HumanSignal/litellm/archive/9deadf35b9b2ff351388abc3a2ea144ed93ca013.zip",
    "pandarallel (>=1.6.5,<2.0.0)",
    "instructor (==1.4.3)",
    "async-lru (>=2.0.5,<3.0.0)",
    "jinja2 (>=3.1.6,<4.0)"
]

[project.urls]
Repository = "https://github.com/HumanSignal/Adala"

[project.scripts]
adala = "adala.cli:main"
[tool.poetry]
requires-poetry = '>=2.0.0,<3.0.0'
[tool.poetry.dependencies]
python = ">=3.10,<4"

[tool.poetry.group.dev.dependencies]
pytest = "^8.3.5"
pytest-cov = "^4.1.0"
black = "^24.8.0"
pytest-black = "^0.3.12"
mkdocs = "^1.5.3"
mkdocs-jupyter = "^0.24.3"
mkdocs-material = "^9.4.7"
mkdocstrings-python = "^1.7.3"
ipykernel = "^6.28.0"
jupyter = "^1.0.0"
jupyterlab = "^4.2.5"
jupyter-client = "8.4.0"
matplotlib = "^3.7.4"
fakeredis = "^2.23.2"
flower = "^2.0.1"
pytest-asyncio = "0.23.8"
celery = {extras = ["pytest"], version = "^5.4.0"}
pytest-recording = "0.13.2"
mypy = "^1.15.0"
pytest-benchmark = "^5.1.0"
pytest-profiling = "^1.8.1"
openai-responses = "^0.12.0"

[build-system]
requires = ["poetry-core>=1.0.0"]
build-backend = "poetry.core.masonry.api"

[tool.pytest.ini_options]
addopts = "-m 'not (use_openai or use_azure or use_server)'"
testpaths = [
    "tests",
]

#[tool.poetry.extras]
#label-studio = ["label-studio-sdk @ git+https://github.com/HumanSignal/label-studio-sdk.git@pd-support"]
#docs = ["sphinx>=7.1.2", "sphinx-rtd-theme>=1.3.0", "myst-parser>=2.0.0"]<|MERGE_RESOLUTION|>--- conflicted
+++ resolved
@@ -38,11 +38,7 @@
     "kombu (>=5.4.0rc2)",
     "uvicorn",
     "pydantic-settings (>=2.9.0,<3.0.0)",
-<<<<<<< HEAD
     "label-studio-sdk @ https://github.com/HumanSignal/label-studio-sdk/archive/2cf4bafcaab3cbe30857684d4382d8f5388b27c8.zip",
-=======
-    "label-studio-sdk @ https://github.com/HumanSignal/label-studio-sdk/archive/3f7d2eeb6c9ea5e05e348035877b347cdb0a9024.zip",
->>>>>>> bf000261
     "requests (>=2.32.0,<3.0.0)",
     # Using litellm from forked repo until vertex fix is released: https://github.com/BerriAI/litellm/issues/7904
     "litellm  (>=1.76.1,<2.0.0)",
