[tool.poetry]
name = "adala"
version = "0.0.4dev"
description = "Adala: Autonomous Data Labeling Agent"
authors = [
    "HumanSignal <hello@humansignal.com>"
]
classifiers = [
    "Programming Language :: Python :: 3",
    "License :: OSI Approved :: Apache Software License",
    "Operating System :: OS Independent",
]

[tool.poetry.dependencies]
python = ">=3.8.8,<3.12"
pandas = "*"
openai = "^1.14.3"
guidance = "0.0.64"
pydantic = "^2"
rich = "^13"
aiosqlite = "^0.19.0"
chromadb = "^0.4.18"
tenacity = "^8.2.3"
gspread = "^5.12.3"
datasets = "^2.16.1"
aiohttp = "^3.9.3"
boto3 = "^1.34.38"
aiokafka = "^0.10.0"
# these are for the server
# they would be installed as `extras` if poetry supported version strings for extras, but it doesn't
# https://github.com/python-poetry/poetry/issues/834
# they also can't be installed as a `group`, because those are for dev dependencies only and could not be included if this package was pip-installed
redis-om = "*"
fastapi = ">=0.104.1,<0.110.0"
celery = {version = "^5.3.6", extras = ["redis"]}
uvicorn = "*"
pydantic-settings = "^2.2.1"
label-studio-sdk = "^0.0.32"
<<<<<<< HEAD
pandarallel = "^1.6.5"
=======
kafka-python = "^2.0.2"
>>>>>>> bf94aa1f

[tool.poetry.dev-dependencies]
pytest = "^7.4.3"
pytest-cov = "^4.1.0"
black = "^24.3.0"
pytest-black = "^0.3.12"
mkdocs = "^1.5.3"
mkdocs-jupyter = "^0.24.3"
mkdocs-material = "^9.4.7"
mkdocstrings-python = "^1.7.3"
ipykernel = "^6.28.0"
jupyter = "^1.0.0"
jupyterlab = "^4.0.10"
jupyter-client = "8.4.0"
matplotlib = "^3.7.4"

[tool.poetry.group.label-studio]
optional = true

[tool.poetry.group.label-studio.dependencies]
label-studio-sdk = "^0.0.32"

[tool.poetry.scripts]
adala = "adala.cli:main"


[build-system]
requires = ["poetry-core>=1.0.0"]
build-backend = "poetry.core.masonry.api"

#[tool.poetry.extras]
#label-studio = ["label-studio-sdk @ git+https://github.com/HumanSignal/label-studio-sdk.git@pd-support"]
#docs = ["sphinx>=7.1.2", "sphinx-rtd-theme>=1.3.0", "myst-parser>=2.0.0"]<|MERGE_RESOLUTION|>--- conflicted
+++ resolved
@@ -36,11 +36,7 @@
 uvicorn = "*"
 pydantic-settings = "^2.2.1"
 label-studio-sdk = "^0.0.32"
-<<<<<<< HEAD
-pandarallel = "^1.6.5"
-=======
 kafka-python = "^2.0.2"
->>>>>>> bf94aa1f
 
 [tool.poetry.dev-dependencies]
 pytest = "^7.4.3"
