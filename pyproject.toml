[project]
name = "adala"
version = "0.0.4dev"
description = "Adala: Autonomous Data Labeling Agent"
authors = [
    { name = "HumanSignal", email = "support@humansignal.com" },
]
readme = "README.md"
license = "Apache-2.0"
classifiers = [
    "License :: OSI Approved :: Apache Software License",
    "Operating System :: OS Independent",
    "Programming Language :: Python :: 3",
]
requires-python = ">=3.10,<4"
dependencies = [
    "pandas (==2.2.3)",
    "openai (>=1.60.2,<2.0.0)",
    "guidance (==0.0.64)",
    "pydantic (>=2,<3)",
    "rich (>=13,<14)",
    "aiosqlite (>=0.19.0,<0.20.0)",
    "chromadb (>=0.5.7,<0.6.0)",
    "durationpy (>=0.9,<0.10)",
    "tenacity (>=8.2.3,<9.0.0)",
    "gspread (>=5.12.3,<6.0.0)",
    "datasets (>=2.16.1,<3.0.0)",
    "aiohttp (>=3.9.3,<4.0.0)",
    "boto3 (>=1.34.38,<2.0.0)",
    "aiokafka (>=0.11.0,<0.12.0)",
    # these are for the server
    # they would be installed as `extras` if poetry supported version strings for extras, but it doesn't
    # https://github.com/python-poetry/poetry/issues/834
    # they also can't be installed as a `group`, because those are for dev dependencies only and could not be included if this package was pip-installed
    "redis-om",
    "fastapi",
    "celery[redis] (>=5.3.6,<6.0.0)",
    "kombu (>=5.4.0rc2)",
    "uvicorn",
    "pydantic-settings (>=2.9.0,<3.0.0)",
<<<<<<< HEAD
    "label-studio-sdk @ https://github.com/HumanSignal/label-studio-sdk/archive/8a38eadf87aaded6a5bc92248572e0b43581991a.zip",
=======
    "label-studio-sdk @ https://github.com/HumanSignal/label-studio-sdk/archive/9d8bd488b7470c858d11271e808080388b71e6b8.zip",
>>>>>>> 08e11c83
    "requests (>=2.32.0,<3.0.0)",
    # Using litellm from forked repo until vertex fix is released: https://github.com/BerriAI/litellm/issues/7904
    "litellm  (>=1.76.1,<2.0.0)",
    #"litellm @ https://github.com/HumanSignal/litellm/archive/9deadf35b9b2ff351388abc3a2ea144ed93ca013.zip",
    "pandarallel (>=1.6.5,<2.0.0)",
    "instructor (==1.4.3)",
    "async-lru (>=2.0.5,<3.0.0)",
    "jinja2 (>=3.1.6,<4.0)"
]

[project.urls]
Repository = "https://github.com/HumanSignal/Adala"

[project.scripts]
adala = "adala.cli:main"
[tool.poetry]
requires-poetry = '>=2.0.0,<3.0.0'
[tool.poetry.dependencies]
python = ">=3.10,<4"

[tool.poetry.group.dev.dependencies]
pytest = "^8.3.5"
pytest-cov = "^4.1.0"
black = "^24.8.0"
pytest-black = "^0.3.12"
mkdocs = "^1.5.3"
mkdocs-jupyter = "^0.24.3"
mkdocs-material = "^9.4.7"
mkdocstrings-python = "^1.7.3"
ipykernel = "^6.28.0"
jupyter = "^1.0.0"
jupyterlab = "^4.4.8"
jupyter-client = "8.4.0"
matplotlib = "^3.7.4"
fakeredis = "^2.23.2"
flower = "^2.0.1"
pytest-asyncio = "0.23.8"
celery = {extras = ["pytest"], version = "^5.4.0"}
pytest-recording = "0.13.2"
mypy = "^1.15.0"
pytest-benchmark = "^5.1.0"
pytest-profiling = "^1.8.1"
openai-responses = "^0.12.0"

[build-system]
requires = ["poetry-core>=1.0.0"]
build-backend = "poetry.core.masonry.api"

[tool.pytest.ini_options]
addopts = "-m 'not (use_openai or use_azure or use_server)'"
testpaths = [
    "tests",
]

#[tool.poetry.extras]
#label-studio = ["label-studio-sdk @ git+https://github.com/HumanSignal/label-studio-sdk.git@pd-support"]
#docs = ["sphinx>=7.1.2", "sphinx-rtd-theme>=1.3.0", "myst-parser>=2.0.0"]<|MERGE_RESOLUTION|>--- conflicted
+++ resolved
@@ -38,11 +38,7 @@
     "kombu (>=5.4.0rc2)",
     "uvicorn",
     "pydantic-settings (>=2.9.0,<3.0.0)",
-<<<<<<< HEAD
     "label-studio-sdk @ https://github.com/HumanSignal/label-studio-sdk/archive/8a38eadf87aaded6a5bc92248572e0b43581991a.zip",
-=======
-    "label-studio-sdk @ https://github.com/HumanSignal/label-studio-sdk/archive/9d8bd488b7470c858d11271e808080388b71e6b8.zip",
->>>>>>> 08e11c83
     "requests (>=2.32.0,<3.0.0)",
     # Using litellm from forked repo until vertex fix is released: https://github.com/BerriAI/litellm/issues/7904
     "litellm  (>=1.76.1,<2.0.0)",
