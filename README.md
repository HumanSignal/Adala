<a href="#"><img src="/static/logo.png" alt="ADALA logo" width="275" ></a>

Adala is an **A**utonomous **DA**ta (**L**abeling) **A**gent framework.

Adala offers a robust framework for implementing agents specialized in data processing, with an emphasis on
diverse data labeling tasks. These agents are autonomous, meaning they can independently acquire one or more skills
through iterative learning. This learning process is influenced by their operating environment, observations, and
reflections. Users define the environment by providing a ground truth dataset. Every agent learns and applies its skills
in what we refer to as a "runtime", synonymous with LLM.

![Diagram of components](./static/diagram.png "Diagram of components")

<!-- Offered as an HTTP server, users can interact with Adala via command line or RESTful API, and directly integrate its features in Python Notebooks or scripts. The self-learning mechanism leverages Large Language Models (LLMs) from providers like OpenAI and VertexAI. -->

## 📢 Why choose Adala?

- 🌟 **Reliable agents**: Agents are built upon a foundation of ground
  truth data. This ensures consistent and trustworthy results, making Adala a
  reliable choice for your data processing needs.
  
- 🎮 **Controllable output**: For every skill, you can configure the
  desired output and set specific constraints with varying degrees of
  flexibility. Whether you want strict adherence to particular
  guidelines or more adaptive outputs based on the agent's learning,
  Adala allows you to tailor results to your exact needs.

- 🎯 **Specialized in data processing**: While agents excel in diverse
  data labeling tasks, they can be customized for a wide range of data
  processing needs.
  
- 🧠 **Autonomous learning**: Adala agents aren't just automated;
  they're intelligent. They iteratively and independently develop
  skills based on environment, observations, and reflections.

- ✅ **Flexible and extensible runtime**: Adala's runtime environment is
  adaptable. A single skill can be deployed across multiple runtimes,
  facilitating dynamic scenarios like the student/teacher
  architecture. Moreover, the openness of framework invites the
  community to extend and tailor runtimes, ensuring continuous
  evolution and adaptability to diverse needs.
  
- 🚀 **Easily customizable**: Quickly customize and develop agents to address
  challenges specific to your needs, without facing a steep learning curve.

## 🫵 Who is Adala for?

Adala is a versatile framework designed for individuals and professionals in the field of AI and machine learning. Here's who can benefit:

- 🧡 **AI engineers:** Architect and design AI agent systems with modular, interconnected skills. Build production-level agent systems, abstracting low-level ML to Adala and LLMs.
- 💻 **Machine learning researchers:** Experiment with complex problem decomposition and causal reasoning.
- 📈 **Data scientists:** Apply agents to preprocess and postprocess your data. Interact with Adala natively through Python notebooks when working with large Dataframes.
- 🏫 **Educators and students:** Use Adala as a teaching tool or as a base for advanced projects and research.

While the roles highlighted above are central, it's pivotal to note that Adala is intricately designed to streamline and elevate the AI development journey, 
catering to all enthusiasts, irrespective of their specific niche in the field. 🥰

## 🔌Installation

Install Adala:

```sh
<<<<<<< HEAD
pip install adala
=======
git clone https://github.com/HumanSignal/adala.git
cd adala/
pip install -e .
>>>>>>> defc54c2
```

If you're planning to use human-in-the-loop labeling, or need a labeling tool to produce ground truth datasets, we
suggest installing Label Studio. Adala supports Label Studio format out of the box.

```sh
pip install label-studio
```

## 📝 Prerequisites

Set OPENAI_API_KEY ([see instructions here](https://platform.openai.com/docs/quickstart/step-2-setup-your-api-key))

```
export OPENAI_API_KEY='your-openai-api-key'
```

## 🎬 Quickstart

In this example we will use Adala as a standalone library directly inside Python notebook. You can open it in Colab.

Click [here](./adala/examples/quickstart.ipynb) to see an extended quickstart example. 

```python
import pandas as pd

from adala.agents import Agent
from adala.datasets import DataFrameDataset
from adala.environments import BasicEnvironment
from adala.skills import ClassificationSkill
from adala.runtimes import OpenAIRuntime
from rich import print

# Train dataset
ground_truth_df = pd.DataFrame([
    ["It was the negative first impressions, and then it started working.", "Positive"],
    ["Not loud enough and doesn't turn on like it should.", "Negative"],
    ["I don't know what to say.", "Neutral"],
    ["Manager was rude, but the most important that mic shows very flat frequency response.", "Positive"],
    ["The phone doesn't seem to accept anything except CBR mp3s.", "Negative"],
    ["I tried it before, I bought this device for my son.", "Neutral"],
], columns=["text", "ground_truth"])

# Test dataset
predict_df = pd.DataFrame([
    "All three broke within two months of use.",
    "The device worked for a long time, can't say anything bad.",
    "Just a random line of text."
], columns=["text"])

ground_truth_dataset = DataFrameDataset(df=ground_truth_df)
predict_dataset = DataFrameDataset(df=predict_df)

agent = Agent(
    # connect to a dataset
    environment=BasicEnvironment(
        ground_truth_dataset=ground_truth_dataset,
        ground_truth_column="ground_truth"
    ),

    # define a skill
    skills=ClassificationSkill(
        name='sentiment_classification',
        instructions="Label text as subjective or objective.",
        labels=["Positive", "Negative", "Neutral"],
        input_data_field='text'
    ),

    # define all the different runtimes your skills may use
    runtimes = {
        # You can specify your OPENAI API KEY here via `OpenAIRuntime(..., api_key='your-api-key')`
        'openai': OpenAIRuntime(model='gpt-3.5-turbo-instruct'),
        'openai-gpt3': OpenAIRuntime(model='gpt-3.5-turbo'),
        # 'openai-gpt4': OpenAIRuntime(model='gpt-4'),
    },
    default_runtime='openai',
    
    # NOTE! If you don't have an access to gpt4 - replace it with "openai-gpt3"
    # default_teacher_runtime='openai-gpt4'    
)

print(agent)
print(agent.skills)

agent.learn(learning_iterations=3, accuracy_threshold=0.95)

print('\n=> Run tests ...')
run = agent.apply_skills(predict_dataset)
print('\n => Test results:')
print(run)
```

### 👉 Available skills
- [ClassificationSkill](./adala/examples/classification_skill.ipynb) – Classify text into a set of predefined labels.
- [ClassificationSkillWithCoT](./adala/examples/classification_skill_with_CoT.ipynb) – Classify text into a set of predefined labels, using Chain-of-Thoughts reasoning.
- [SummarizationSkill](./adala/examples/summarization_skill.ipynb) – Summarize text into a shorter text.
- [QuestionAnsweringSkill](./adala/examples/question_answering_skill.ipynb) – Answer questions based on a given context.
- [TranslationSkill](./adala/examples/translation_skill.ipynb) – Translate text from one language to another.
- [TextGenerationSkill](./adala/examples/text_generation_skill.ipynb) – Generate text based on a given prompt.
<!-- 
## 📒 More notebooks

- [Quickstart](./adala/examples/quickstart.ipynb) – An extended example of the above with comments and outputs.
- [Creating New Skill (coming soon!)](./adala/examples/creating_new_skill.ipynb) – An example that walks you through creating a new skill.
- [Label Studio Tutorial (coming soon!)](examples/tutorial_label_studio.ipynb) – An example of connecting Adala to an external labeling tool for enhanced supervision.
-->
<!-- 
## Running ADALA as a standalone server (Coming soon!)

Initiate the Adala server. Note: Each agent operates as its own web server.

### Starting the Adala Server

```sh
# Start the Adala server on default port 8090
adala start
```

### Uploading Ground Truth Data

Before teaching skills to Adala, you need to set up the environment and upload data.

```sh
# Upload your dataset
adala upload --file sample_dataset_ground_truth.json
```

### Teaching Skills to Adala

Now, define and teach a new skill to Adala.

```sh
# Define a new skill for classifying objects
adala add-skill --name "Object Classification" --description "Classify text into categories." --instruction "Example: Label trees, cars, and buildings."
```

```sh
# Start the learning process
adala learn --skill "Object Classification" --continuous
```

### Monitoring Optimization

Track the progress of the optimization process.

```sh
# Check the optimization status
adala status
```

### Applying Skills and Predictions

You don't need to wait for optimization to finish. Instruct Adala to apply its skills on new data outside the
environment, turning Adala into a prediction engine. If the predictions generated by the skill are then verified by
human validators or another supervision system, this provides more ground truth data, enhancing the agent's skills. Use
the learned skills and generate predictions.

```sh
# Apply the 'Object Classification' skill on new data
adala apply-skill --name "Object Classification" --file sample_dataset_predict.json
```

### Review Metrics

Get insights into Adala's performance.

```sh
# View detailed metrics
adala metrics
```

## Executing ADALA Command Line

```sh
# Start the Adala server on default port 8090
adala start --port 8090

# Upload your dataset
adala upload --file sample_dataset_ground_truth.json

# Define a new skill for classifying objects
adala add-skill --name "Object Classification" --description "Classify images into categories." --instruction "Example: Label trees, cars, and buildings."

# Start the learning process
adala learn --skill "Object Classification"

# Check the optimization status
adala status

# Apply the 'Object Classification' skill on new data
adala apply-skill --name "Object Classification" --file sample_dataset_predict.json

# View detailed metrics
adala metrics

# Restart the Adala server
adala restart

# Shut down the Adala server
adala shutdown

# List all the skills
adala list-skills

# List all the runtimes
adala list-runtimes

# Retrieve raw logs
adala logs

# Provide help
adala help <command>
```
-->

## 🗺 Roadmap

- [ ] Low-level skill management (i.e. agent.get_skill("name"))
- [ ] Calculate and store top line Agent metrics (predictions created, runtime executions, learning loops, etc)
- [ ] Create Named Entity Recognition Skill
- [ ] Extend environment with one more example
- [ ] Command line utility (see the source for this readme for example)
- [ ] REST API to interact with Adala
- [ ] Multi-task learning (learn multiple skills at once)
- [ ] Vision and multi-modal agent skills

## 🤩 Contributing to Adala

Enhance skills, optimize runtimes, or pioneer new agent types. Whether you're
crafting nuanced tasks, refining computational environments, or sculpting specialized agents for unique domains, your
contributions will power Adala's evolution. Join us in shaping the future of intelligent systems and making Adala more
versatile and impactful for users across the globe.

[Read more](./CONTRIBUTION.md) here.

## 💬 Support

Do you need help or are you looking to engage with community? Check out [Discord channel](https://discord.gg/QBtgTbXTgU)!
Whether you have questions, need clarification, or simply want to discuss topics related to the project, the Discord community is welcoming!<|MERGE_RESOLUTION|>--- conflicted
+++ resolved
@@ -59,13 +59,7 @@
 Install Adala:
 
 ```sh
-<<<<<<< HEAD
 pip install adala
-=======
-git clone https://github.com/HumanSignal/adala.git
-cd adala/
-pip install -e .
->>>>>>> defc54c2
 ```
 
 If you're planning to use human-in-the-loop labeling, or need a labeling tool to produce ground truth datasets, we
