--- conflicted
+++ resolved
@@ -391,9 +391,9 @@
     agent = Agent(skills=TranslationSkill(target_language="Swahili"))
 
     predictions = agent.run(df)
-<<<<<<< HEAD
+
     assert predictions.translation.tolist() == ["Jua huzidi kung'aa daima", 'Maisha ni mazuri', 'Msitu unaniita',
-                                                'Napenda pizza ya Napolitana', 'Maua ya spring ni mazuri',
+                                                'Napenda pizza ya Napolitana', 'Maua ya spring ni mazuri sana',
                                                 "Nyota zinang'aa usiku", 'Upinde wa mvua baada ya mvua',
                                                 'Ninahitaji kahawa', 'Muziki huchezesha roho', 'Ndoto zinakuwa kweli']
 
@@ -472,7 +472,4 @@
                                              [{'quote_string': 'The Apple Watch', 'start': 0, 'end': 15},
                                               {'quote_string': 'a line of smartwatches', 'start': 19, 'end': 41},
                                               {'quote_string': 'produced by Apple Inc.', 'start': 42, 'end': 64}],
-                                             [{'quote_string': 'The iPad is a line of tablet computers designed, developed, and marketed by Apple Inc.', 'start': 0, 'end': 86}]]
-=======
-    assert predictions.translation.tolist() == ["Jua huzidi kung'aa daima", 'Maisha ni mazuri', 'Msitu unaniita', 'Napenda pizza ya Napolitana', 'Maua ya spring ni mazuri sana', "Nyota zinang'aa usiku", 'Upinde wa mvua baada ya mvua', 'Ninahitaji kahawa', 'Muziki huchezesha roho', 'Ndoto zinakuwa kweli']
->>>>>>> 8cd90817
+                                             [{'quote_string': 'The iPad is a line of tablet computers designed, developed, and marketed by Apple Inc.', 'start': 0, 'end': 86}]]