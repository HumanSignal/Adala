--- conflicted
+++ resolved
@@ -76,17 +76,12 @@
 
     @model_validator(mode="after")
     def validate_prompts(self):
-<<<<<<< HEAD
-        input_variables = '\n'.join(self.input_variables)
+        
+        input_variables = "\n".join(self.input_variables)
         if isinstance(self.skill_to_improve, LabelStudioSkill):
             model_json_schema = self.skill_to_improve.field_schema
         else:
             model_json_schema = self.skill_to_improve.response_model.model_json_schema()
-        
-=======
-        input_variables = "\n".join(self.input_variables)
-
->>>>>>> c31b3b94
         # rewrite the instructions with the actual values
         self.instructions = f"""\
 You are a prompt engineer tasked with generating or enhancing a prompt for a Language Learning Model (LLM). Your goal is to create an effective prompt based on the given context, input data and requirements.
