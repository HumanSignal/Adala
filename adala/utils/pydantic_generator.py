from typing import Any, Dict, List, Optional, Type, Union, Tuple
from enum import Enum
from datetime import datetime
from pydantic import BaseModel, Field, create_model


def json_schema_to_model(json_schema: Dict[str, Any]) -> Type[BaseModel]:
    """
    Converts a JSON schema to a Pydantic model.

    Args:
        json_schema: The JSON schema to convert.

    Example:
        >>> json_schema_to_model({
        ...     "type": "object",
        ...     "title": "Person",
        ...     "description": "A person object",
        ...     "properties": {
        ...         "name": {
        ...             "type": "string",
        ...             "description": "The person's name"
        ...         },
        ...         "age": {
        ...             "type": "integer",
        ...             "description": "The person's age"
        ...         },
        ...         'profession': {
        ...             'type': 'string',
        ...             'description': 'The person\'s profession',
        ...             'enum': ['engineer', 'doctor', 'teacher']
        ...         }
        ...     },
        ... })
        class Person(BaseModel):
            '''A person object'''
            name: str = Field(..., description="The person's name")
            age: int = Field(..., description="The person's age")
            profession: Items = Field(..., description="The person's profession")

    Returns:
        A Pydantic model.
    """

    assert json_schema.get("type") == "object", "Only object schemas are supported"

    # `title` is the model class name
    model_name = json_schema.get("title", "Model")

    # `description` is the model class docstring
    model_description = json_schema.get("description", "")

    fields_def = {}
    for name, prop in json_schema.get("properties", {}).items():
        fields_def[name] = json_schema_to_pydantic_field(prop)

    # Create the BaseModel class using create_model().
    model = create_model(model_name, **fields_def)

    # Set the model docstring.
    model.__doc__ = model_description

    return model


def json_schema_to_pydantic_field(json_schema: Dict[str, Any]) -> Tuple[Any, Field]:
    """
    Converts a JSON schema property to a Pydantic field definition.

    Args:
        name: The field name.
        json_schema: The JSON schema property.

    Returns:
        A Pydantic field definition.
    """

    # Get the field type.
    type_ = json_schema_to_pydantic_type(json_schema)

    field_params = {}

    # Get the field description.
    description = json_schema.get("description")
    if description:
        field_params["description"] = description

    # Get the field examples.
    examples = json_schema.get("examples")
    if examples:
        field_params["examples"] = examples

    # Create a Field object with the type and optional parameters.
    return type_, Field(..., **field_params)


def json_schema_to_pydantic_type(
    json_schema: Dict[str, Any], enum_class_name: str = "Labels"
) -> Any:
    """
    Converts a JSON schema type to a Pydantic type.

    Args:
        json_schema: The JSON schema to convert.
        enum_class_name: The name of the Enum class to generate (TODO: propagate this parameter top-level).

    Returns:
        A Pydantic type.
    """

    type_ = json_schema.get("type")

    if type_ == "string":
        if "format" in json_schema:
            format_ = json_schema["format"]
            if format_ == "date-time":
                return datetime
            else:
                raise NotImplementedError(f"Unsupported JSON schema format: {format_}")
        elif "enum" in json_schema:
            return Enum(
                enum_class_name, {item: item for item in json_schema["enum"]}, type=str
            )
        return str
    elif type_ == "integer":
        return int
    elif type_ == "number":
        return float
    elif type_ == "boolean":
        return bool
    elif type_ == "array":
        items_schema = json_schema.get("items")
        if items_schema:
            item_type = json_schema_to_pydantic_type(items_schema)
            return List[item_type]
        else:
            return List
    elif type_ == "object":
        # Handle nested models.
        properties = json_schema.get("properties")
        if properties:
            nested_model = json_schema_to_model(json_schema)
            return nested_model
        else:
            return Dict
    elif type_ == "null":
        return Optional[Any]  # Use Optional[Any] for nullable fields
    else:
<<<<<<< HEAD
        raise ValueError(f'Unsupported JSON schema type: {type_}')


def add_new_field_to_model(model: BaseModel, field_name: str, field_schema: Dict[str, Any]) -> BaseModel:
    new_fields = {field_name: json_schema_to_pydantic_field(field_schema)}
    return create_model(model.__class__.__name__, **model.__fields__, **new_fields)
=======
        raise ValueError(f"Unsupported JSON schema type: {type_}")
>>>>>>> 0d536dbd
<|MERGE_RESOLUTION|>--- conflicted
+++ resolved
@@ -146,13 +146,4 @@
     elif type_ == "null":
         return Optional[Any]  # Use Optional[Any] for nullable fields
     else:
-<<<<<<< HEAD
-        raise ValueError(f'Unsupported JSON schema type: {type_}')
-
-
-def add_new_field_to_model(model: BaseModel, field_name: str, field_schema: Dict[str, Any]) -> BaseModel:
-    new_fields = {field_name: json_schema_to_pydantic_field(field_schema)}
-    return create_model(model.__class__.__name__, **model.__fields__, **new_fields)
-=======
-        raise ValueError(f"Unsupported JSON schema type: {type_}")
->>>>>>> 0d536dbd
+        raise ValueError(f"Unsupported JSON schema type: {type_}")