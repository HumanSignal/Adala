import logging
import re
import string
from collections import defaultdict
from enum import Enum
from typing import (
    Annotated,
    Any,
    DefaultDict,
    Dict,
    Generator,
    Iterable,
    List,
    Literal,
    Mapping,
    Optional,
    TypedDict,
    Union,
)

from pydantic import BaseModel, Field, validator

logger = logging.getLogger(__name__)


class PartialStringFormatter(string.Formatter):
    def __init__(self):
        super().__init__()
        self._current_field_name = None

    def get_field(self, field_name, args, kwargs):
        self._current_field_name = field_name
        try:
            return super().get_field(field_name, args, kwargs)
        except (KeyError, AttributeError):
            # For unprovided variables, preserve the entire field name including format spec
            return "{" + field_name + "}", field_name

    def format_field(self, value, format_spec):
        if isinstance(value, str) and value.startswith("{"):
            # This is a preserved placeholder, return as is
            if format_spec:
                return value[:-1] + ":" + format_spec + "}"
            else:
                return value

        try:
            return super().format_field(value, format_spec)
        except (ValueError, TypeError):
            # If format spec is invalid, preserve the original field name and format spec
            if format_spec:
                return "{" + self._current_field_name + ":" + format_spec + "}"
            return str(value)


PartialStringFormat = PartialStringFormatter()


def partial_str_format(format_string: str, **kwargs) -> str:
    """
    Format a string with the provided variables while preserving any unprovided placeholders.
    Preserves format specifiers for both provided and unprovided variables.

    Args:
        format_string: The string to format
        **kwargs: The variables to use for formatting

    Returns:
        The formatted string with preserved unprovided placeholders and format specifiers

    Examples:
        >>> partial_str_format("Hello {name}!", name="World")
        'Hello World!'
        >>> partial_str_format("Hello {name} {unknown}!", name="World")
        'Hello World {unknown}!'
        >>> partial_str_format("Value: {x:.2f}", x="not_a_float")
        'Value: {x:.2f}'
    """
    if not format_string:
        return ""

    # Temporarily replace valid format strings to protect them from escaping
    format_pattern = re.compile(r"\{[^{}]+\}")
    markers = {
        f"__MARKER_{i}__": m.group(0)
        for i, m in enumerate(format_pattern.finditer(format_string))
    }

    processed = format_string
    for marker, format_str in markers.items():
        processed = processed.replace(format_str, marker)

    # Escape remaining brackets and restore format strings
    processed = processed.replace("{", "{{").replace("}", "}}")
    for marker, format_str in markers.items():
        processed = processed.replace(marker, format_str)

    return PartialStringFormat.format(processed, **kwargs)


class TemplateChunks(TypedDict):
    text: str
    start: int
    end: int
    type: str


match_fields_regex = re.compile(r"(?<!\{)\{([a-zA-Z0-9_]+)\}(?!})")


class MessageChunkType(Enum):
    TEXT = "text"
    IMAGE_URL = "image_url"
    IMAGE_URLS = "image_urls"


def parse_template(
    string,
    include_texts=True,
    payload: Optional[Dict[str, Any]] = None,
    input_field_types: Optional[Dict[str, MessageChunkType]] = None,
) -> List[TemplateChunks]:
    """
    Parses a template string to extract output fields and the text between them.

    Args:
        string (str): The template string to parse.
        include_texts (bool): Whether to include the text between the fields in the output.

    Returns:
        List[Element]: A list of dictionaries with the keys 'text', 'start', 'end', and 'type'.

    Example:
        >>> parse_template("some text {field1} some more text {field2}")
        [{"text": "some text ", "start": 0, "end": 10, "type": "text"},
         {"text": "field1", "start": 11, "end": 17, "type": "var"},
         {"text": " some more text ", "start": 18, "end": 35, "type": "text"},
         {"text": "field2", "start": 36, "end": 42, "type": "var"}]
    """

    chunks: List[TemplateChunks] = []
    last_index = 0
    payload = payload or {}
    input_field_types = input_field_types or {}

    for match in match_fields_regex.finditer(string):
        # for match in re.finditer(r'\{(.*?)\}', string):
        # Text before field
        start = match.start()
        if last_index < start and include_texts:
            text = string[last_index:start]
            chunks.append(
                {
                    "text": text,
                    "start": last_index,
                    "end": start,
                    "type": "text",
                    "data": None,
                    "field_type": None,
                }
            )

        # Field itself
        end = match.end()
        field = string[start:end].strip("{}")
        # Extract the field name by removing the brackets
        data = payload.get(field)
        field_type = input_field_types.get(field, MessageChunkType.TEXT)
        chunks.append(
            {
                "text": field,
                "start": start,
                "end": end,
                "type": "var",
                "data": data,
                "field_type": field_type,
            }
        )

        last_index = end

    # Text after the last field
    if last_index < len(string) and include_texts:
        text = string[last_index:]
        chunks.append(
            {
                "text": text,
                "start": last_index,
                "end": len(string),
                "type": "text",
                "data": None,
                "field_type": None,
            }
        )

    return chunks


# TODO: consolidate these data models and unify our preprocessing for LLM input into one step RawInputModel -> PreparedInputModel
class TextMessageChunk(TypedDict):
    type: Literal["text"]
    text: str


class ImageMessageChunk(TypedDict):
    type: Literal["image"]
    image_url: Dict[str, str]


MessageChunk = Union[TextMessageChunk, ImageMessageChunk]

Message = Union[str, List[MessageChunk]]


def split_message_into_chunks(
    input_template: str, input_field_types: Dict[str, MessageChunkType], **payload
) -> List[MessageChunk]:
    """Split a template string into message chunks based on field types.

    Args:
        input_template: Template string with placeholders like '{field_name}'
        input_field_types: Mapping of field names to their chunk types
        payload: Dictionary with values to substitute into the template instead of placeholders

    Returns:
        List of message chunks with appropriate type and content:
        - Text chunks: {'type': 'text', 'text': str}
        - Image chunks: {'type': 'image_url', 'image_url': {'url': str}}

    Example:
        >>> split_message_into_chunks(
        ...     'Look at {image} and describe {text}',
        ...     {'image': MessageChunkType.IMAGE_URL, 'text': MessageChunkType.TEXT},
        ...     {'image': 'http://example.com/img.jpg', 'text': 'this content'}
        ... )
        [
            {'type': 'text', 'text': 'Look at '},
            {'type': 'image_url', 'image_url': {'url': 'http://example.com/img.jpg'}},
            {'type': 'text', 'text': ' and describe this content'}
        ]
    """
    # Parse template to get chunks with field positions and types
    parsed = parse_template(
        input_template,
        include_texts=True,
        payload=payload,
        input_field_types=input_field_types,
    )

    logger.debug(f"Parsed template: {parsed}")

    result = []
    current_text = ""

    def _add_current_text_as_chunk():
        # this function is used to flush `current_text` buffer into a text chunk, and start over
        nonlocal current_text
        if current_text:
            result.append({"type": "text", "text": current_text})
            current_text = ""

    for part in parsed:
        # iterate over parsed chunks - they already contains field types and placeholder values
        if part["type"] == "text":
            # each text chunk without placeholders is added to the current buffer and we continue
            current_text += part["text"]
        elif part["type"] == "var":
            field_type = part["field_type"]
            field_value = part["data"]
            if field_value is None:
                # if field value is not provided, it is assumed to be a text field
                current_text += part["text"]
            else:
                match field_type:
                    case MessageChunkType.TEXT:
                        # For text fields, we don't break chunks and add text fields to current buffer
                        current_text += (
                            str(field_value)
                            if field_value is not None
                            else part["text"]
                        )

                    case MessageChunkType.IMAGE_URL:
                        # Add remaining text as text chunk
                        _add_current_text_as_chunk()
                        # Add image URL as new image chunk
                        result.append(
                            {"type": "image_url", "image_url": {"url": field_value}}
                        )

                    case MessageChunkType.IMAGE_URLS:
                        assert isinstance(
                            field_value, List
                        ), "Image URLs must be a list"
                        # Add remaining text as text chunk
                        _add_current_text_as_chunk()
                        # Add image URLs as new image chunks
                        for url in field_value:
                            result.append(
                                {"type": "image_url", "image_url": {"url": url}}
                            )

                    case _:
                        # Handle unknown field types as text
                        current_text += part["text"]

    # Add any remaining text
    _add_current_text_as_chunk()

    logger.debug(f"Result: {result}")

    return result


class MessagesBuilder(BaseModel):
    user_prompt_template: str
    system_prompt: Optional[str] = None
    instruction_first: bool = True
    extra_fields: Dict[str, Any] = Field(default_factory=dict)
    split_into_chunks: bool = False
    input_field_types: DefaultDict[
        str,
        Annotated[
            MessageChunkType, Field(default_factory=lambda: MessageChunkType.TEXT)
        ],
    ] = Field(default_factory=lambda: defaultdict(lambda: MessageChunkType.TEXT))

    def get_messages(self, payload: Dict[str, Any]):
        if self.split_into_chunks:
            user_prompt = split_message_into_chunks(
<<<<<<< HEAD
                self.user_prompt_template,
                self.input_field_types,
=======
                input_template=self.user_prompt_template,
                input_field_types=input_field_types,
>>>>>>> eef8e0c4
                **payload,
                **self.extra_fields,
            )
        else:
            user_prompt = partial_str_format(
                self.user_prompt_template, **payload, **self.extra_fields
            )
        messages = [{"role": "user", "content": user_prompt}]
        if self.system_prompt:
            if self.instruction_first:
                messages.insert(0, {"role": "system", "content": self.system_prompt})
            else:
                messages[0]["content"] += self.system_prompt
        return messages<|MERGE_RESOLUTION|>--- conflicted
+++ resolved
@@ -328,13 +328,8 @@
     def get_messages(self, payload: Dict[str, Any]):
         if self.split_into_chunks:
             user_prompt = split_message_into_chunks(
-<<<<<<< HEAD
-                self.user_prompt_template,
-                self.input_field_types,
-=======
                 input_template=self.user_prompt_template,
-                input_field_types=input_field_types,
->>>>>>> eef8e0c4
+                input_field_types=self.input_field_types,
                 **payload,
                 **self.extra_fields,
             )
