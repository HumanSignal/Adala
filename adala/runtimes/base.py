--- conflicted
+++ resolved
@@ -82,10 +82,6 @@
         extra_fields: Optional[Dict[str, str]] = None,
         field_schema: Optional[Dict] = None,
         instructions_first: bool = True,
-<<<<<<< HEAD
-        response_model: Optional[Type[BaseModel]] = None,
-=======
->>>>>>> 0d536dbd
     ) -> InternalDataFrame:
         """
         Processes a record.
@@ -104,9 +100,6 @@
             field_schema (Optional[Dict]): Field JSON schema to use in the templates. Defaults to all fields are strings,
                 i.e. analogous to {"field_n": {"type": "string"}}.
             instructions_first (bool): Whether to put instructions first. Defaults to True.
-            response_model (Optional[Type[BaseModel]]): The response model to use for processing records. Defaults to None.
-                                                        If set, the response will be generated according to this model and `output_template` and `field_schema` fields will be ignored.
-                                                        Note, explicitly providing ResponseModel will be the default behavior for all runtimes in the future.
         Returns:
             InternalDataFrame: The processed batch.
         """
@@ -146,7 +139,6 @@
             extra_fields=extra_fields,
             field_schema=field_schema,
             instructions_first=instructions_first,
-            response_model=response_model,
         )
         return output
 
