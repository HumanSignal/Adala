import asyncio
import logging
<<<<<<< HEAD
from typing import Any, Dict, List, Optional, Union, Optional, Type
=======
from typing import Any, Dict, List, Optional
>>>>>>> 0d536dbd

import litellm
from litellm.exceptions import AuthenticationError
import instructor
import traceback
from adala.utils.internal_data import InternalDataFrame
from adala.utils.logs import print_error
from adala.utils.parse import (
    parse_template,
    partial_str_format,
    parse_template_to_pydantic_class,
)
<<<<<<< HEAD
from openai import NotFoundError
from pydantic import ConfigDict, field_validator, BaseModel
=======
from pydantic import ConfigDict, field_validator
>>>>>>> 0d536dbd
from rich import print

from .base import AsyncRuntime, Runtime

instructor_client = instructor.from_litellm(litellm.completion)
async_instructor_client = instructor.from_litellm(litellm.acompletion)

logger = logging.getLogger(__name__)


def get_messages(
    user_prompt: str,
    system_prompt: Optional[str] = None,
    instruction_first: bool = True,
):
    messages = [{"role": "user", "content": user_prompt}]
    if system_prompt:
        if instruction_first:
            messages.insert(0, {"role": "system", "content": system_prompt})
        else:
            messages[0]["content"] += system_prompt
    return messages


class LiteLLMChatRuntime(Runtime):
    """
    Runtime that uses [LiteLLM API](https://litellm.vercel.app/docs) and chat
    completion models to perform the skill.

    The default model provider is [OpenAI](https://openai.com/), using the OPENAI_API_KEY environment variable. Other providers [can be chosen](https://litellm.vercel.app/docs/set_keys) through environment variables or passed parameters.

    Attributes:
        model: model name. Refer to litellm supported models for how to pass
               this: https://litellm.vercel.app/docs/providers
        max_tokens: Maximum tokens to generate.
        temperature: Temperature for sampling.
        seed: Integer seed to reduce nondeterminism in generation.

    Extra parameters passed to this class will be used for inference. See `litellm.types.completion.CompletionRequest` for a full list. Some common ones are:
        api_key: API key, optional. If provided, will be used to authenticate
                 with the provider of your specified model.
        base_url (Optional[str]): Base URL, optional. If provided, will be used to talk to an OpenAI-compatible API provider besides OpenAI.
        api_version (Optional[str]): API version, optional except for Azure.
        timeout: Timeout in seconds.
    """

    model: str = "gpt-4o-mini"
    max_tokens: int = 1000
    temperature: float = 0.0
    seed: Optional[int] = 47

    model_config = ConfigDict(extra="allow")

    def init_runtime(self) -> "Runtime":
        # check model availability
        # extension of litellm.check_valid_key for non-openai deployments
        try:
            messages = [{"role": "user", "content": "Hey, how's it going?"}]
            litellm.completion(
                messages=messages,
                model=self.model,
                max_tokens=self.max_tokens,
                temperature=self.temperature,
                seed=self.seed,
                # extra inference params passed to this runtime
                **self.model_extra,
            )
        except AuthenticationError:
            raise ValueError(
                f'Requested model "{self.model}" is not available with your api_key and settings.'
            )
        except Exception as e:
            raise ValueError(
                f'Failed to check availability of requested model "{self.model}": {e}'
            )
        return self

    def get_llm_response(self, messages: List[Dict[str, str]]) -> str:
        # TODO: sunset this method in favor of record_to_record
        if self.verbose:
            print(f"**Prompt content**:\n{messages}")
        completion = litellm.completion(
            messages=messages,
            model=self.model,
            max_tokens=self.max_tokens,
            temperature=self.temperature,
            seed=self.seed,
            # extra inference params passed to this runtime
            **self.model_extra,
        )
        completion_text = completion.choices[0].message.content
        if self.verbose:
            print(f"**Response**:\n{completion_text}")
        return completion_text

    def record_to_record(
        self,
        record: Dict[str, str],
        input_template: str,
        instructions_template: str,
        output_template: str,
        extra_fields: Optional[Dict[str, str]] = None,
        field_schema: Optional[Dict] = None,
        instructions_first: bool = False,
        response_model: Optional[Type[BaseModel]] = None,
    ) -> Dict[str, str]:
        """
        Execute OpenAI request given record and templates for input, instructions and output.

        Args:
            record: Record to be used for input, instructions and output templates.
            input_template: Template for input message.
            instructions_template: Template for instructions message.
            output_template: Template for output message.
            extra_fields: Extra fields to be used in templates.
            field_schema: Field schema to be used for parsing templates.
            instructions_first: If True, instructions will be sent before input.
            response_model: Pydantic model for response. If set, `output_template` and `field_schema` are ignored.

        Returns:
            Dict[str, str]: Output record.
        """

        extra_fields = extra_fields or {}

<<<<<<< HEAD
        if not response_model:
            # Extract response model from output template and field schema
            response_model = parse_template_to_pydantic_class(
                output_template,
                provided_field_schema=field_schema
            )

        response: Union[ConstrainedLLMResponse, ErrorLLMResponse] = get_llm_response(
            user_prompt=input_template.format(**record, **extra_fields),
            system_prompt=instructions_template,
            instruction_first=instructions_first,
            model=self.model,
            api_key=self.api_key,
            max_tokens=self.max_tokens,
            temperature=self.temperature,
            response_model=response_model
=======
        response_model = parse_template_to_pydantic_class(
            output_template, provided_field_schema=field_schema
        )
        messages = get_messages(
            input_template.format(**record, **extra_fields),
            instructions_template,
            instructions_first,
>>>>>>> 0d536dbd
        )

        try:
            # returns a pydantic model named Output
            response = instructor_client.chat.completions.create(
                messages=messages,
                response_model=response_model,
                model=self.model,
                max_tokens=self.max_tokens,
                temperature=self.temperature,
                seed=self.seed,
                # extra inference params passed to this runtime
                **self.model_extra,
            )
        except Exception as e:
            error_message = type(e).__name__
            # error_details = str(e)
            error_details = traceback.format_exc()
            if self.verbose:
                print_error(error_message, error_details)
            # TODO change this format
            error_dct = {
                "_adala_error": True,
                "_adala_message": error_message,
                "_adala_details": error_details,
            }
            return error_dct

        return response.dict()


class AsyncLiteLLMChatRuntime(AsyncRuntime):
    """
    Runtime that uses [OpenAI API](https://openai.com/) and chat completion
    models to perform the skill. It uses async calls to OpenAI API.

    The default model provider is [OpenAI](https://openai.com/), using the OPENAI_API_KEY environment variable. Other providers [can be chosen](https://litellm.vercel.app/docs/set_keys) through environment variables or passed parameters.

    Attributes:
        model: model name. Refer to litellm supported models for how to pass
               this: https://litellm.vercel.app/docs/providers
        max_tokens: Maximum tokens to generate.
        temperature: Temperature for sampling.
        seed: Integer seed to reduce nondeterminism in generation.

    Extra parameters passed to this class will be used for inference. See `litellm.types.completion.CompletionRequest` for a full list. Some common ones are:
        api_key: API key, optional. If provided, will be used to authenticate
                 with the provider of your specified model.
        base_url (Optional[str]): Base URL, optional. If provided, will be used to talk to an OpenAI-compatible API provider besides OpenAI.
        api_version (Optional[str]): API version, optional except for Azure.
        timeout: Timeout in seconds.
    """

    model: str = "gpt-4o-mini"
    max_tokens: int = 1000
    temperature: float = 0.0
    seed: Optional[int] = 47

    model_config = ConfigDict(extra="allow")

    def init_runtime(self) -> "Runtime":
        # check model availability
        # extension of litellm.check_valid_key for non-openai deployments
        try:
            messages = [{"role": "user", "content": "Hey, how's it going?"}]
            litellm.completion(
                messages=messages,
                model=self.model,
                max_tokens=self.max_tokens,
                temperature=self.temperature,
                seed=self.seed,
                # extra inference params passed to this runtime
                **self.model_extra,
            )
        except AuthenticationError:
            raise ValueError(
                f'Requested model "{self.model}" is not available with your api_key and settings.'
            )
        except Exception as e:
            raise ValueError(
                f'Failed to check availability of requested model "{self.model}": {e}'
            )
        return self

    @field_validator("concurrency", mode="before")
    def check_concurrency(cls, value) -> int:
        value = value or -1
        if value < 1:
            raise NotImplementedError(
                "You must explicitly specify the number of concurrent clients for AsyncOpenAIChatRuntime. "
                "Set `AsyncOpenAIChatRuntime(concurrency=10, ...)` or any other positive integer. "
            )
        return value

    async def batch_to_batch(
        self,
        batch: InternalDataFrame,
        input_template: str,
        instructions_template: str,
        output_template: str,
        extra_fields: Optional[Dict[str, str]] = None,
        field_schema: Optional[Dict] = None,
        instructions_first: bool = True,
        response_model: Optional[Type[BaseModel]] = None,
    ) -> InternalDataFrame:
        """Execute batch of requests with async calls to OpenAI API"""

<<<<<<< HEAD
        if not response_model:
            # Extract response model from output template and field schema
            response_model = parse_template_to_pydantic_class(
                output_template,
                provided_field_schema=field_schema
            )
=======
        response_model = parse_template_to_pydantic_class(
            output_template, provided_field_schema=field_schema
        )
>>>>>>> 0d536dbd

        extra_fields = extra_fields or {}
        user_prompts = batch.apply(
            lambda row: input_template.format(**row, **extra_fields), axis=1
        ).tolist()

        tasks = [
            asyncio.ensure_future(
                async_instructor_client.chat.completions.create(
                    messages=get_messages(
                        user_prompt,
                        instructions_template,
                        instructions_first,
                    ),
                    response_model=response_model,
                    model=self.model,
                    max_tokens=self.max_tokens,
                    temperature=self.temperature,
                    seed=self.seed,
                    # extra inference params passed to this runtime
                    **self.model_extra,
                )
            )
            for user_prompt in user_prompts
        ]
        responses = await asyncio.gather(*tasks, return_exceptions=True)

        # convert list of LLMResponse objects to the dataframe records
        df_data = []
        for response in responses:
            if isinstance(response, Exception):
                error_message = type(response).__name__
                # error_details = str(response)
                error_details = traceback.format_exc()
                if self.verbose:
                    print_error(error_message, error_details)
                # TODO change this format
                error_dct = {
                    "_adala_error": True,
                    "_adala_message": error_message,
                    "_adala_details": error_details,
                }
                df_data.append(error_dct)
            else:
                df_data.append(response.dict())

        output_df = InternalDataFrame(df_data)
        return output_df.set_index(batch.index)

    async def record_to_record(
        self,
        record: Dict[str, str],
        input_template: str,
        instructions_template: str,
        output_template: str,
        extra_fields: Optional[Dict[str, Any]] = None,
        field_schema: Optional[Dict] = None,
        instructions_first: bool = True,
    ) -> Dict[str, str]:
        raise NotImplementedError("record_to_record is not implemented")


class LiteLLMVisionRuntime(LiteLLMChatRuntime):
    """
    Runtime that uses [LiteLLM API](https://litellm.vercel.app/docs) and vision
    models to perform the skill.
    """

    def record_to_record(
        self,
        record: Dict[str, str],
        input_template: str,
        instructions_template: str,
        output_template: str,
        extra_fields: Optional[Dict[str, str]] = None,
        field_schema: Optional[Dict] = None,
        instructions_first: bool = False,
    ) -> Dict[str, str]:
        """
        Execute LiteLLM request given record and templates for input,
        instructions and output.

        Args:
            record: Record to be used for input, instructions and output templates.
            input_template: Template for input message.
            instructions_template: Template for instructions message.
            output_template: Template for output message.
            extra_fields: Extra fields to be used in templates.
            field_schema: Field jsonschema to be used for parsing templates.
                          Field schema must contain "format": "uri" for image fields.
                          For example:
                            ```json
                            {
                                "image": {
                                    "type": "string",
                                    "format": "uri"
                                }
                            }
                            ```
            instructions_first: If True, instructions will be sent before input.
        """

        extra_fields = extra_fields or {}
        field_schema = field_schema or {}

        output_fields = parse_template(
            partial_str_format(output_template, **extra_fields),
            include_texts=False,
        )

        if len(output_fields) > 1:
            raise NotImplementedError(
                f"{self.__class__.__name__} does not support multiple output fields. "
                f"Found: {output_fields}"
            )
        output_field = output_fields[0]
        output_field_name = output_field["text"]

        input_fields = parse_template(input_template)

        # split input template into text and image parts
        input_text = ""
        content = [
            {
                "type": "text",
                "text": instructions_template,
            }
        ]
        for field in input_fields:
            if field["type"] == "text":
                input_text += field["text"]
            elif field["type"] == "var":
                if field["text"] not in field_schema:
                    input_text += record[field["text"]]
                elif field_schema[field["text"]]["type"] == "string":
                    if field_schema[field["text"]].get("format") == "uri":
                        if input_text:
                            content.append({"type": "text", "text": input_text})
                            input_text = ""
                        content.append(
                            {
                                "type": "image_url",
                                "image_url": record[field["text"]],
                            }
                        )
                    else:
                        input_text += record[field["text"]]
                else:
                    raise ValueError(
                        f'Unsupported field type: {field_schema[field["text"]]["type"]}'
                    )
        if input_text:
            content.append({"type": "text", "text": input_text})

        if self.verbose:
            print(f"**Prompt content**:\n{content}")

        completion = litellm.completion(
            messages=[{"role": "user", "content": content}],
            max_tokens=self.max_tokens,
            temperature=self.temperature,
            seed=self.seed,
            # extra inference params passed to this runtime
            **self.model_extra,
        )

        completion_text = completion.choices[0].message.content
        return {output_field_name: completion_text}<|MERGE_RESOLUTION|>--- conflicted
+++ resolved
@@ -1,10 +1,6 @@
 import asyncio
 import logging
-<<<<<<< HEAD
-from typing import Any, Dict, List, Optional, Union, Optional, Type
-=======
-from typing import Any, Dict, List, Optional
->>>>>>> 0d536dbd
+from typing import Any, Dict, List, Optional, Union, Type
 
 import litellm
 from litellm.exceptions import AuthenticationError
@@ -17,12 +13,8 @@
     partial_str_format,
     parse_template_to_pydantic_class,
 )
-<<<<<<< HEAD
 from openai import NotFoundError
 from pydantic import ConfigDict, field_validator, BaseModel
-=======
-from pydantic import ConfigDict, field_validator
->>>>>>> 0d536dbd
 from rich import print
 
 from .base import AsyncRuntime, Runtime
@@ -148,24 +140,6 @@
 
         extra_fields = extra_fields or {}
 
-<<<<<<< HEAD
-        if not response_model:
-            # Extract response model from output template and field schema
-            response_model = parse_template_to_pydantic_class(
-                output_template,
-                provided_field_schema=field_schema
-            )
-
-        response: Union[ConstrainedLLMResponse, ErrorLLMResponse] = get_llm_response(
-            user_prompt=input_template.format(**record, **extra_fields),
-            system_prompt=instructions_template,
-            instruction_first=instructions_first,
-            model=self.model,
-            api_key=self.api_key,
-            max_tokens=self.max_tokens,
-            temperature=self.temperature,
-            response_model=response_model
-=======
         response_model = parse_template_to_pydantic_class(
             output_template, provided_field_schema=field_schema
         )
@@ -173,7 +147,6 @@
             input_template.format(**record, **extra_fields),
             instructions_template,
             instructions_first,
->>>>>>> 0d536dbd
         )
 
         try:
@@ -281,18 +254,9 @@
     ) -> InternalDataFrame:
         """Execute batch of requests with async calls to OpenAI API"""
 
-<<<<<<< HEAD
-        if not response_model:
-            # Extract response model from output template and field schema
-            response_model = parse_template_to_pydantic_class(
-                output_template,
-                provided_field_schema=field_schema
-            )
-=======
         response_model = parse_template_to_pydantic_class(
             output_template, provided_field_schema=field_schema
         )
->>>>>>> 0d536dbd
 
         extra_fields = extra_fields or {}
         user_prompts = batch.apply(
