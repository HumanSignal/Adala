import os

<<<<<<< HEAD
from typing import Optional, Dict, Any, List
from pydantic import field_validator
from openai import OpenAI, NotFoundError, AsyncOpenAI
from pydantic import Field, computed_field, ConfigDict
from .base import Runtime, AsyncRuntime
from adala.utils.logs import print_error
from adala.utils.internal_data import InternalDataFrame, InternalSeries
from adala.utils.parse import parse_template, partial_str_format
from adala.utils.matching import match_options
from tenacity import retry, stop_after_attempt, wait_random_exponential
import httpx
=======
from pydantic import Field
>>>>>>> 0086a883

from ._litellm import (AsyncLiteLLMChatRuntime, LiteLLMChatRuntime,
                       LiteLLMVisionRuntime)


class OpenAIChatRuntime(LiteLLMChatRuntime):
    """
    Runtime that uses [OpenAI API](https://openai.com/) and chat completion
    models to perform the skill.

    Attributes:
        model: OpenAI model name.
        api_key: OpenAI API key. If not provided, will be taken from
                 OPENAI_API_KEY environment variable.
        base_url: Can point to any implementation of the OpenAI API.
                  Defaults to OpenAI's.
        max_tokens: Maximum number of tokens to generate. Defaults to 1000.
        splitter: Splitter to use for splitting input into multiple messages. Defaults to None.
        logprobs: Whether to include logprobs in the response. Defaults to False.
    """

<<<<<<< HEAD
    model_config = ConfigDict(arbitrary_types_allowed=True)  # for @computed_field

    openai_model: str = Field(alias="model")
    openai_api_key: Optional[str] = Field(
        default=os.getenv("OPENAI_API_KEY"), alias="api_key"
    )
    base_url: Optional[str] = None
    max_tokens: Optional[int] = 1000
    splitter: Optional[str] = None
    logprobs: Optional[bool] = False
    temperature: Optional[float] = 0.0

    @computed_field
    def _client(self) -> OpenAI:
        return OpenAI(api_key=self.openai_api_key, base_url=self.base_url)

    def init_runtime(self) -> "Runtime":
        # check model availability
        try:
            self._client.models.retrieve(self.openai_model)
        except NotFoundError:
            raise ValueError(
                f'Requested model "{self.openai_model}" is not available in your OpenAI account.'
            )
        return self

    def execute(self, messages: List) -> Dict[str, str]:
        """
        Execute OpenAI request given list of messages in OpenAI API format
        """
        if self.verbose:
            print(f"OpenAI request: {messages}")

        completion = self._client.chat.completions.create(
            model=self.openai_model,
            messages=messages,
            logprobs=self.logprobs,
            temperature=self.temperature,
        )
        completion_text = completion.choices[0].message.content
        if self.logprobs:
            logprobs = [item.logprob for item in completion.choices[0].logprobs.content]
            mean_logprobs = sum(logprobs) / len(logprobs)
        else:
            mean_logprobs = None

        if self.verbose:
            print(f"OpenAI response: {completion_text}")
        return {'text': completion_text, 'logprobs': mean_logprobs}

    def record_to_record(
        self,
        record: Dict[str, str],
        input_template: str,
        instructions_template: str,
        output_template: str,
        extra_fields: Optional[Dict[str, str]] = None,
        field_schema: Optional[Dict] = None,
        instructions_first: bool = False,
    ) -> Dict[str, str]:
        """
        Execute OpenAI request given record and templates for input, instructions and output.

        Args:
            record: Record to be used for input, instructions and output templates.
            input_template: Template for input message.
            instructions_template: Template for instructions message.
            output_template: Template for output message.
            extra_fields: Extra fields to be used in templates.
            field_schema: Field schema to be used for parsing templates.
            instructions_first: If True, instructions will be sent before input.

        Returns:
            Dict[str, str]: Output record.
        """

        extra_fields = extra_fields or {}
        field_schema = field_schema or {}

        options = {}
        for field, schema in field_schema.items():
            if schema.get("type") == "array":
                options[field] = schema.get("items", {}).get("enum", [])

        output_fields = parse_template(
            partial_str_format(output_template, **extra_fields), include_texts=True
        )
        system_prompt = instructions_template
        user_prompt = input_template.format(**record, **extra_fields)
        messages = [{"role": "system", "content": system_prompt}]

        outputs = {}
        for output_field in output_fields:
            if output_field["type"] == "text":
                if user_prompt is not None:
                    user_prompt += f"\n{output_field['text']}"
                else:
                    user_prompt = output_field["text"]
            elif output_field["type"] == "var":
                name = output_field["text"]
                messages.append({"role": "user", "content": user_prompt})
                completion = self.execute(messages)
                if name in options:
                    completion_text = match_options(completion['text'], options[name])
                else:
                    completion_text = completion['text']
                outputs[name] = completion_text
                if self.logprobs:
                    outputs[f"{name}__logprobs"] = completion['logprobs']
                messages.append({"role": "assistant", "content": completion_text})
                user_prompt = None

        return outputs


class AsyncOpenAIChatRuntime(AsyncRuntime):
=======
    # TODO does it make any sense for this to be optional?
    api_key: str = Field(default=os.getenv('OPENAI_API_KEY'))


class AsyncOpenAIChatRuntime(AsyncLiteLLMChatRuntime):
>>>>>>> 0086a883
    """
    Runtime that uses [OpenAI API](https://openai.com/) and chat completion
    models to perform the skill. It uses async calls to OpenAI API.

    Attributes:
        model: OpenAI model name.
        api_key: OpenAI API key. If not provided, will be taken from
                 OPENAI_API_KEY environment variable.
        base_url: Can point to any implementation of the OpenAI API.
                  Defaults to OpenAI's.
        max_tokens: Maximum number of tokens to generate. Defaults to 1000.
<<<<<<< HEAD
        temperature: Temperature for sampling, between 0 and 1. Higher values means the model will take more risks.
            Try 0.9 for more creative applications, and 0 (argmax sampling) for ones with a well-defined answer.
            Defaults to 0.0.
=======
        temperature: Temperature for sampling, between 0 and 1. Higher values
                     means the model will take more risks. Try 0.9 for more
                     creative applications, and 0 (argmax sampling) for ones
                     with a well-defined answer.
                     Defaults to 0.0.
>>>>>>> 0086a883
    """

    api_key: str = Field(default=os.getenv('OPENAI_API_KEY'))

<<<<<<< HEAD
    openai_model: str = Field(alias="model")
    openai_api_key: Optional[str] = Field(
        default=os.getenv("OPENAI_API_KEY"), alias="api_key"
    )
    base_url: Optional[str] = None
    max_tokens: Optional[int] = 1000
    temperature: Optional[float] = 0.0
    splitter: Optional[str] = None
    timeout: Optional[int] = 10

    @computed_field
    def _client(self) -> AsyncOpenAI:
        return AsyncOpenAI(
            api_key=self.openai_api_key,
            base_url=self.base_url,
            http_client=httpx.AsyncClient(
                limits=httpx.Limits(
                    max_connections=self.concurrent_clients,
                    max_keepalive_connections=self.concurrent_clients,
                ),
                timeout=self.timeout,
            ),
        )

    def init_runtime(self) -> "Runtime":
        # check model availability
        try:
            _client = OpenAI(api_key=self.openai_api_key)
            _client.models.retrieve(self.openai_model)
        except NotFoundError:
            raise ValueError(
                f'Requested model "{self.openai_model}" is not available in your OpenAI account.'
            )
        return self

    @field_validator("concurrency", mode="before")
    def check_concurrency(cls, value) -> int:
        value = value or -1
        if value < 1:
            raise NotImplementedError(
                "You must explicitly specify the number of concurrent clients for AsyncOpenAIChatRuntime. "
                "Set `AsyncOpenAIChatRuntime(concurrency=10, ...)` or any other positive integer. ")
        return value

    def _prepare_prompt(
        self,
        row,
        input_template: str,
        instructions_template: str,
        suffix: str,
        extra_fields: dict,
    ) -> Dict[str, str]:
        """Prepare input prompt for OpenAI API from the row of the dataframe"""
        return {
            "system": instructions_template,
            "user": input_template.format(**row, **extra_fields) + suffix,
        }

    async def batch_to_batch(
        self,
        batch: InternalDataFrame,
        input_template: str,
        instructions_template: str,
        output_template: str,
        extra_fields: Optional[Dict[str, str]] = None,
        field_schema: Optional[Dict] = None,
        instructions_first: bool = True,
    ) -> InternalDataFrame:
        """Execute batch of requests with async calls to OpenAI API"""

        extra_fields = extra_fields or {}
        field_schema = field_schema or {}

        options = {}
        for field, schema in field_schema.items():
            if schema.get("type") == "array":
                options[field] = schema.get("items", {}).get("enum", [])

        output_fields = parse_template(
            partial_str_format(output_template, **extra_fields), include_texts=True
        )

        if len(output_fields) > 2:
            raise NotImplementedError("Only one output field is supported")

        suffix = ""
        outputs = []
        for output_field in output_fields:
            if output_field["type"] == "text":
                suffix += output_field["text"]

            elif output_field["type"] == "var":
                name = output_field["text"]
                # prepare prompts
                prompts = batch.apply(
                    lambda row: self._prepare_prompt(
                        row, input_template, instructions_template, suffix, extra_fields
                    ),
                    axis=1,
                ).tolist()

                responses = await async_concurrent_create_completion(
                    prompts=prompts,
                    client=self._client,
                    instruction_first=instructions_first,
                    max_tokens=self.max_tokens,
                    temperature=self.temperature,
                    openai_model=self.openai_model,
                )

                # parse responses, optionally match it with options
                for prompt, response in zip(prompts, responses):
                    completion_text = response.pop("text")
                    if self.verbose:
                        if response["error"] is not None:
                            print_error(
                                f"Prompt: {prompt}\nOpenAI API error: {response}"
                            )
                        else:
                            print(
                                f"Prompt: {prompt}\nOpenAI API response: {completion_text}"
                            )
                    if name in options and completion_text is not None:
                        completion_text = match_options(completion_text, options[name])
                    # still technically possible to have a name collision here with the error, message, details fields
                    # `name in options` is only `True` for categorical variables, but is never `True` for freeform text generation
                    response[name] = completion_text
                    outputs.append(response)

        # TODO: note that this doesn't work for multiple output fields e.g. `Output {output1} and Output {output2}`
        output_df = InternalDataFrame(outputs)
        return output_df.set_index(batch.index)

    async def record_to_record(
        self,
        record: Dict[str, str],
        input_template: str,
        instructions_template: str,
        output_template: str,
        extra_fields: Optional[Dict[str, Any]] = None,
        field_schema: Optional[Dict] = None,
        instructions_first: bool = True,
    ) -> Dict[str, str]:
        raise NotImplementedError("record_to_record is not implemented")


class OpenAIVisionRuntime(OpenAIChatRuntime):
=======

class OpenAIVisionRuntime(LiteLLMVisionRuntime):
>>>>>>> 0086a883
    """
    Runtime that uses [OpenAI API](https://openai.com/) and vision models to
    perform the skill.
    Only compatible with OpenAI API version 1.0.0 or higher.
    """

    api_key: str = Field(default=os.getenv('OPENAI_API_KEY'))
    # NOTE this check used to exist in OpenAIVisionRuntime.record_to_record,
    #      but doesn't seem to have a definition
    # def init_runtime(self) -> 'Runtime':
    #     if not check_if_new_openai_version():
    #         raise NotImplementedError(
    #             f'{self.__class__.__name__} requires OpenAI API version 1.0.0 or higher.'
    #         )
    #     super().init_runtime()<|MERGE_RESOLUTION|>--- conflicted
+++ resolved
@@ -1,20 +1,6 @@
 import os
 
-<<<<<<< HEAD
-from typing import Optional, Dict, Any, List
-from pydantic import field_validator
-from openai import OpenAI, NotFoundError, AsyncOpenAI
-from pydantic import Field, computed_field, ConfigDict
-from .base import Runtime, AsyncRuntime
-from adala.utils.logs import print_error
-from adala.utils.internal_data import InternalDataFrame, InternalSeries
-from adala.utils.parse import parse_template, partial_str_format
-from adala.utils.matching import match_options
-from tenacity import retry, stop_after_attempt, wait_random_exponential
-import httpx
-=======
 from pydantic import Field
->>>>>>> 0086a883
 
 from ._litellm import (AsyncLiteLLMChatRuntime, LiteLLMChatRuntime,
                        LiteLLMVisionRuntime)
@@ -32,134 +18,13 @@
         base_url: Can point to any implementation of the OpenAI API.
                   Defaults to OpenAI's.
         max_tokens: Maximum number of tokens to generate. Defaults to 1000.
-        splitter: Splitter to use for splitting input into multiple messages. Defaults to None.
-        logprobs: Whether to include logprobs in the response. Defaults to False.
     """
 
-<<<<<<< HEAD
-    model_config = ConfigDict(arbitrary_types_allowed=True)  # for @computed_field
-
-    openai_model: str = Field(alias="model")
-    openai_api_key: Optional[str] = Field(
-        default=os.getenv("OPENAI_API_KEY"), alias="api_key"
-    )
-    base_url: Optional[str] = None
-    max_tokens: Optional[int] = 1000
-    splitter: Optional[str] = None
-    logprobs: Optional[bool] = False
-    temperature: Optional[float] = 0.0
-
-    @computed_field
-    def _client(self) -> OpenAI:
-        return OpenAI(api_key=self.openai_api_key, base_url=self.base_url)
-
-    def init_runtime(self) -> "Runtime":
-        # check model availability
-        try:
-            self._client.models.retrieve(self.openai_model)
-        except NotFoundError:
-            raise ValueError(
-                f'Requested model "{self.openai_model}" is not available in your OpenAI account.'
-            )
-        return self
-
-    def execute(self, messages: List) -> Dict[str, str]:
-        """
-        Execute OpenAI request given list of messages in OpenAI API format
-        """
-        if self.verbose:
-            print(f"OpenAI request: {messages}")
-
-        completion = self._client.chat.completions.create(
-            model=self.openai_model,
-            messages=messages,
-            logprobs=self.logprobs,
-            temperature=self.temperature,
-        )
-        completion_text = completion.choices[0].message.content
-        if self.logprobs:
-            logprobs = [item.logprob for item in completion.choices[0].logprobs.content]
-            mean_logprobs = sum(logprobs) / len(logprobs)
-        else:
-            mean_logprobs = None
-
-        if self.verbose:
-            print(f"OpenAI response: {completion_text}")
-        return {'text': completion_text, 'logprobs': mean_logprobs}
-
-    def record_to_record(
-        self,
-        record: Dict[str, str],
-        input_template: str,
-        instructions_template: str,
-        output_template: str,
-        extra_fields: Optional[Dict[str, str]] = None,
-        field_schema: Optional[Dict] = None,
-        instructions_first: bool = False,
-    ) -> Dict[str, str]:
-        """
-        Execute OpenAI request given record and templates for input, instructions and output.
-
-        Args:
-            record: Record to be used for input, instructions and output templates.
-            input_template: Template for input message.
-            instructions_template: Template for instructions message.
-            output_template: Template for output message.
-            extra_fields: Extra fields to be used in templates.
-            field_schema: Field schema to be used for parsing templates.
-            instructions_first: If True, instructions will be sent before input.
-
-        Returns:
-            Dict[str, str]: Output record.
-        """
-
-        extra_fields = extra_fields or {}
-        field_schema = field_schema or {}
-
-        options = {}
-        for field, schema in field_schema.items():
-            if schema.get("type") == "array":
-                options[field] = schema.get("items", {}).get("enum", [])
-
-        output_fields = parse_template(
-            partial_str_format(output_template, **extra_fields), include_texts=True
-        )
-        system_prompt = instructions_template
-        user_prompt = input_template.format(**record, **extra_fields)
-        messages = [{"role": "system", "content": system_prompt}]
-
-        outputs = {}
-        for output_field in output_fields:
-            if output_field["type"] == "text":
-                if user_prompt is not None:
-                    user_prompt += f"\n{output_field['text']}"
-                else:
-                    user_prompt = output_field["text"]
-            elif output_field["type"] == "var":
-                name = output_field["text"]
-                messages.append({"role": "user", "content": user_prompt})
-                completion = self.execute(messages)
-                if name in options:
-                    completion_text = match_options(completion['text'], options[name])
-                else:
-                    completion_text = completion['text']
-                outputs[name] = completion_text
-                if self.logprobs:
-                    outputs[f"{name}__logprobs"] = completion['logprobs']
-                messages.append({"role": "assistant", "content": completion_text})
-                user_prompt = None
-
-        return outputs
-
-
-class AsyncOpenAIChatRuntime(AsyncRuntime):
-=======
     # TODO does it make any sense for this to be optional?
     api_key: str = Field(default=os.getenv('OPENAI_API_KEY'))
 
 
 class AsyncOpenAIChatRuntime(AsyncLiteLLMChatRuntime):
->>>>>>> 0086a883
     """
     Runtime that uses [OpenAI API](https://openai.com/) and chat completion
     models to perform the skill. It uses async calls to OpenAI API.
@@ -171,173 +36,17 @@
         base_url: Can point to any implementation of the OpenAI API.
                   Defaults to OpenAI's.
         max_tokens: Maximum number of tokens to generate. Defaults to 1000.
-<<<<<<< HEAD
-        temperature: Temperature for sampling, between 0 and 1. Higher values means the model will take more risks.
-            Try 0.9 for more creative applications, and 0 (argmax sampling) for ones with a well-defined answer.
-            Defaults to 0.0.
-=======
         temperature: Temperature for sampling, between 0 and 1. Higher values
                      means the model will take more risks. Try 0.9 for more
                      creative applications, and 0 (argmax sampling) for ones
                      with a well-defined answer.
                      Defaults to 0.0.
->>>>>>> 0086a883
     """
 
     api_key: str = Field(default=os.getenv('OPENAI_API_KEY'))
 
-<<<<<<< HEAD
-    openai_model: str = Field(alias="model")
-    openai_api_key: Optional[str] = Field(
-        default=os.getenv("OPENAI_API_KEY"), alias="api_key"
-    )
-    base_url: Optional[str] = None
-    max_tokens: Optional[int] = 1000
-    temperature: Optional[float] = 0.0
-    splitter: Optional[str] = None
-    timeout: Optional[int] = 10
-
-    @computed_field
-    def _client(self) -> AsyncOpenAI:
-        return AsyncOpenAI(
-            api_key=self.openai_api_key,
-            base_url=self.base_url,
-            http_client=httpx.AsyncClient(
-                limits=httpx.Limits(
-                    max_connections=self.concurrent_clients,
-                    max_keepalive_connections=self.concurrent_clients,
-                ),
-                timeout=self.timeout,
-            ),
-        )
-
-    def init_runtime(self) -> "Runtime":
-        # check model availability
-        try:
-            _client = OpenAI(api_key=self.openai_api_key)
-            _client.models.retrieve(self.openai_model)
-        except NotFoundError:
-            raise ValueError(
-                f'Requested model "{self.openai_model}" is not available in your OpenAI account.'
-            )
-        return self
-
-    @field_validator("concurrency", mode="before")
-    def check_concurrency(cls, value) -> int:
-        value = value or -1
-        if value < 1:
-            raise NotImplementedError(
-                "You must explicitly specify the number of concurrent clients for AsyncOpenAIChatRuntime. "
-                "Set `AsyncOpenAIChatRuntime(concurrency=10, ...)` or any other positive integer. ")
-        return value
-
-    def _prepare_prompt(
-        self,
-        row,
-        input_template: str,
-        instructions_template: str,
-        suffix: str,
-        extra_fields: dict,
-    ) -> Dict[str, str]:
-        """Prepare input prompt for OpenAI API from the row of the dataframe"""
-        return {
-            "system": instructions_template,
-            "user": input_template.format(**row, **extra_fields) + suffix,
-        }
-
-    async def batch_to_batch(
-        self,
-        batch: InternalDataFrame,
-        input_template: str,
-        instructions_template: str,
-        output_template: str,
-        extra_fields: Optional[Dict[str, str]] = None,
-        field_schema: Optional[Dict] = None,
-        instructions_first: bool = True,
-    ) -> InternalDataFrame:
-        """Execute batch of requests with async calls to OpenAI API"""
-
-        extra_fields = extra_fields or {}
-        field_schema = field_schema or {}
-
-        options = {}
-        for field, schema in field_schema.items():
-            if schema.get("type") == "array":
-                options[field] = schema.get("items", {}).get("enum", [])
-
-        output_fields = parse_template(
-            partial_str_format(output_template, **extra_fields), include_texts=True
-        )
-
-        if len(output_fields) > 2:
-            raise NotImplementedError("Only one output field is supported")
-
-        suffix = ""
-        outputs = []
-        for output_field in output_fields:
-            if output_field["type"] == "text":
-                suffix += output_field["text"]
-
-            elif output_field["type"] == "var":
-                name = output_field["text"]
-                # prepare prompts
-                prompts = batch.apply(
-                    lambda row: self._prepare_prompt(
-                        row, input_template, instructions_template, suffix, extra_fields
-                    ),
-                    axis=1,
-                ).tolist()
-
-                responses = await async_concurrent_create_completion(
-                    prompts=prompts,
-                    client=self._client,
-                    instruction_first=instructions_first,
-                    max_tokens=self.max_tokens,
-                    temperature=self.temperature,
-                    openai_model=self.openai_model,
-                )
-
-                # parse responses, optionally match it with options
-                for prompt, response in zip(prompts, responses):
-                    completion_text = response.pop("text")
-                    if self.verbose:
-                        if response["error"] is not None:
-                            print_error(
-                                f"Prompt: {prompt}\nOpenAI API error: {response}"
-                            )
-                        else:
-                            print(
-                                f"Prompt: {prompt}\nOpenAI API response: {completion_text}"
-                            )
-                    if name in options and completion_text is not None:
-                        completion_text = match_options(completion_text, options[name])
-                    # still technically possible to have a name collision here with the error, message, details fields
-                    # `name in options` is only `True` for categorical variables, but is never `True` for freeform text generation
-                    response[name] = completion_text
-                    outputs.append(response)
-
-        # TODO: note that this doesn't work for multiple output fields e.g. `Output {output1} and Output {output2}`
-        output_df = InternalDataFrame(outputs)
-        return output_df.set_index(batch.index)
-
-    async def record_to_record(
-        self,
-        record: Dict[str, str],
-        input_template: str,
-        instructions_template: str,
-        output_template: str,
-        extra_fields: Optional[Dict[str, Any]] = None,
-        field_schema: Optional[Dict] = None,
-        instructions_first: bool = True,
-    ) -> Dict[str, str]:
-        raise NotImplementedError("record_to_record is not implemented")
-
-
-class OpenAIVisionRuntime(OpenAIChatRuntime):
-=======
 
 class OpenAIVisionRuntime(LiteLLMVisionRuntime):
->>>>>>> 0086a883
     """
     Runtime that uses [OpenAI API](https://openai.com/) and vision models to
     perform the skill.
