import os
import difflib
import asyncio
from rich import print

from typing import Optional, Dict, Any, List
<<<<<<< HEAD
from openai import OpenAI, NotFoundError
from pydantic import Field, computed_field, ConfigDict, field_validator
=======
from openai import OpenAI, NotFoundError, AsyncOpenAI
from pydantic import Field, computed_field, ConfigDict
>>>>>>> bf94aa1f
from .base import Runtime, AsyncRuntime
from adala.utils.logs import print_error
from adala.utils.internal_data import InternalDataFrame, InternalSeries
from adala.utils.parse import parse_template, partial_str_format
from adala.utils.matching import match_options
from tenacity import retry, stop_after_attempt, wait_random_exponential
import httpx


DEFAULT_CREATE_COMPLETION_URL = "https://api.openai.com/v1/chat/completions"


@retry(wait=wait_random_exponential(min=1, max=60), stop=stop_after_attempt(6))
async def async_create_completion(
    model: str,
    user_prompt: str,
    client: AsyncOpenAI,
    system_prompt: str = None,
    openai_api_key: str = None,
    instruction_first: bool = True,
    max_tokens: int = 1000,
    temperature: float = 0.0,
) -> Dict[str, Any]:
    """
    Async version of create_completion function with error handling and session timeout.

    Args:
        model: OpenAI model name.
        user_prompt: User prompt.
        client: Async OpenAI client.
        system_prompt: System prompt.
        openai_api_key: OpenAI API key (if not set, will use OPENAI_API_KEY environment variable).
        instruction_first: Whether to put instructions first.
        max_tokens: Maximum tokens to generate.
        temperature: Temperature for sampling.

    Returns:
        Dict[str, Any]: OpenAI response or error message.
    """
    openai_api_key = openai_api_key or os.getenv("OPENAI_API_KEY")
    messages = [{"role": "user", "content": user_prompt}]
    if system_prompt:
        if instruction_first:
            messages.insert(0, {"role": "system", "content": system_prompt})
        else:
            messages[0]["content"] += system_prompt

    try:
        completion = await client.chat.completions.create(
            model=model,
            messages=messages,
            max_tokens=max_tokens,
            temperature=temperature,
        )
        completion_text = completion.choices[0].message.content
        return {
            "text": completion_text,
            "_adala_error": False,
            "_adala_message": None,
            "_adala_details": None,
        }
    except Exception as e:
        # Handle other exceptions
        return {
            "text": None,
            "_adala_error": True,
            "_adala_message": type(e).__name__,
            "_adala_details": str(e),
        }


async def async_concurrent_create_completion(
    prompts,
    client,
    instruction_first,
    openai_model,
    max_tokens,
    temperature,
):
    tasks = [
        asyncio.ensure_future(
            async_create_completion(
                client=client,
                user_prompt=prompt["user"],
                system_prompt=prompt["system"],
                model=openai_model,
                max_tokens=max_tokens,
                temperature=temperature,
                instruction_first=instruction_first,
            )
        )
        for prompt in prompts
    ]
    responses = await asyncio.gather(*tasks)
    return responses


class OpenAIChatRuntime(Runtime):
    """
    Runtime that uses [OpenAI API](https://openai.com/) and chat completion models to perform the skill.

    Attributes:
        openai_model: OpenAI model name.
        openai_api_key: OpenAI API key. If not provided, will be taken from OPENAI_API_KEY environment variable.
        max_tokens: Maximum number of tokens to generate. Defaults to 1000.
        splitter: Splitter to use for splitting input into multiple messages. Defaults to None.
        logprobs: Whether to include logprobs in the response. Defaults to False.
    """

    model_config = ConfigDict(arbitrary_types_allowed=True)  # for @computed_field

    openai_model: str = Field(alias="model")
    openai_api_key: Optional[str] = Field(
        default=os.getenv("OPENAI_API_KEY"), alias="api_key"
    )
    max_tokens: Optional[int] = 1000
    splitter: Optional[str] = None
    logprobs: Optional[bool] = False

    @computed_field
    def _client(self) -> OpenAI:
        return OpenAI(api_key=self.openai_api_key)

    def init_runtime(self) -> "Runtime":
        # check model availability
        try:
            self._client.models.retrieve(self.openai_model)
        except NotFoundError:
            raise ValueError(
                f'Requested model "{self.openai_model}" is not available in your OpenAI account.'
            )
        return self

    def execute(self, messages: List) -> Dict[str, str]:
        """
        Execute OpenAI request given list of messages in OpenAI API format
        """
        if self.verbose:
            print(f"OpenAI request: {messages}")

        completion = self._client.chat.completions.create(
            model=self.openai_model,
            messages=messages,
            logprobs=self.logprobs,
        )
        completion_text = completion.choices[0].message.content
        if self.logprobs:
            logprobs = [item.logprob for item in completion.choices[0].logprobs.content]
            mean_logprobs = sum(logprobs) / len(logprobs)
        else:
            mean_logprobs = None

        if self.verbose:
            print(f"OpenAI response: {completion_text}")
        return {'text': completion_text, 'logprobs': mean_logprobs}

    def record_to_record(
        self,
        record: Dict[str, str],
        input_template: str,
        instructions_template: str,
        output_template: str,
        extra_fields: Optional[Dict[str, str]] = None,
        field_schema: Optional[Dict] = None,
        instructions_first: bool = False,
    ) -> Dict[str, str]:
        """
        Execute OpenAI request given record and templates for input, instructions and output.

        Args:
            record: Record to be used for input, instructions and output templates.
            input_template: Template for input message.
            instructions_template: Template for instructions message.
            output_template: Template for output message.
            extra_fields: Extra fields to be used in templates.
            field_schema: Field schema to be used for parsing templates.
            instructions_first: If True, instructions will be sent before input.

        Returns:
            Dict[str, str]: Output record.
        """

        extra_fields = extra_fields or {}
        field_schema = field_schema or {}

        options = {}
        for field, schema in field_schema.items():
            if schema.get("type") == "array":
                options[field] = schema.get("items", {}).get("enum", [])

        output_fields = parse_template(
            partial_str_format(output_template, **extra_fields), include_texts=True
        )
        system_prompt = instructions_template
        user_prompt = input_template.format(**record, **extra_fields)
        messages = [{"role": "system", "content": system_prompt}]

        outputs = {}
        for output_field in output_fields:
            if output_field["type"] == "text":
                if user_prompt is not None:
                    user_prompt += f"\n{output_field['text']}"
                else:
                    user_prompt = output_field["text"]
            elif output_field["type"] == "var":
                name = output_field["text"]
                messages.append({"role": "user", "content": user_prompt})
                completion = self.execute(messages)
                if name in options:
                    completion_text = match_options(completion['text'], options[name])
                else:
                    completion_text = completion['text']
                outputs[name] = completion_text
                if self.logprobs:
                    outputs[f"{name}__logprobs"] = completion['logprobs']
                messages.append({"role": "assistant", "content": completion_text})
                user_prompt = None

        return outputs


class AsyncOpenAIChatRuntime(AsyncRuntime):
    """
    Runtime that uses [OpenAI API](https://openai.com/) and chat completion models to perform the skill.
    It uses async calls to OpenAI API.

    Attributes:
        openai_model: OpenAI model name.
        openai_api_key: OpenAI API key. If not provided, will be taken from OPENAI_API_KEY environment variable.
        max_tokens: Maximum number of tokens to generate. Defaults to 1000.
        temperature: Temperature for sampling, between 0 and 1. Higher values means the model will take more risks.
            Try 0.9 for more creative applications, and 0 (argmax sampling) for ones with a well-defined answer.
            Defaults to 0.0.
    """

    model_config = ConfigDict(arbitrary_types_allowed=True)  # for @computed_field

    openai_model: str = Field(alias="model")
    openai_api_key: Optional[str] = Field(
        default=os.getenv("OPENAI_API_KEY"), alias="api_key"
    )
    max_tokens: Optional[int] = 1000
    temperature: Optional[float] = 0.0
    splitter: Optional[str] = None
    timeout: Optional[int] = 10

    @computed_field
    def _client(self) -> AsyncOpenAI:
        return AsyncOpenAI(
            api_key=self.openai_api_key,
            http_client=httpx.AsyncClient(
                limits=httpx.Limits(
                    max_connections=self.concurrent_clients,
                    max_keepalive_connections=self.concurrent_clients,
                ),
                timeout=self.timeout,
            ),
        )

    def init_runtime(self) -> "Runtime":
        # check model availability
        try:
            _client = OpenAI(api_key=self.openai_api_key)
            _client.models.retrieve(self.openai_model)
        except NotFoundError:
            raise ValueError(
                f'Requested model "{self.openai_model}" is not available in your OpenAI account.'
            )
        return self

    @field_validator("concurrency", mode="before")
    def check_concurrency(cls, value) -> int:
        value = value or -1
        if value < 1:
            raise NotImplementedError(
                "You must explicitly specify the number of concurrent clients for AsyncOpenAIChatRuntime. "
                "Set `AsyncOpenAIChatRuntime(concurrency=10, ...)` or any other positive integer. ")
        return value

    def _prepare_prompt(
        self,
        row,
        input_template: str,
        instructions_template: str,
        suffix: str,
        extra_fields: dict,
    ) -> Dict[str, str]:
        """Prepare input prompt for OpenAI API from the row of the dataframe"""
        return {
            "system": instructions_template,
            "user": input_template.format(**row, **extra_fields) + suffix,
        }

    async def batch_to_batch(
        self,
        batch: InternalDataFrame,
        input_template: str,
        instructions_template: str,
        output_template: str,
        extra_fields: Optional[Dict[str, str]] = None,
        field_schema: Optional[Dict] = None,
        instructions_first: bool = True,
    ) -> InternalDataFrame:
        """Execute batch of requests with async calls to OpenAI API"""

        extra_fields = extra_fields or {}
        field_schema = field_schema or {}

        options = {}
        for field, schema in field_schema.items():
            if schema.get("type") == "array":
                options[field] = schema.get("items", {}).get("enum", [])

        output_fields = parse_template(
            partial_str_format(output_template, **extra_fields), include_texts=True
        )

        if len(output_fields) > 2:
            raise NotImplementedError("Only one output field is supported")

        suffix = ""
        outputs = []
        for output_field in output_fields:
            if output_field["type"] == "text":
                suffix += output_field["text"]

            elif output_field["type"] == "var":
                name = output_field["text"]
                # prepare prompts
                prompts = batch.apply(
                    lambda row: self._prepare_prompt(
                        row, input_template, instructions_template, suffix, extra_fields
                    ),
                    axis=1,
                ).tolist()

                responses = await async_concurrent_create_completion(
                    prompts=prompts,
<<<<<<< HEAD
                    max_concurrent_requests=self.concurrency,
=======
                    client=self._client,
>>>>>>> bf94aa1f
                    instruction_first=instructions_first,
                    max_tokens=self.max_tokens,
                    temperature=self.temperature,
                    openai_model=self.openai_model,
                )

                # parse responses, optionally match it with options
                for prompt, response in zip(prompts, responses):
                    completion_text = response.pop("text")
                    if self.verbose:
                        if response["error"] is not None:
                            print_error(
                                f"Prompt: {prompt}\nOpenAI API error: {response}"
                            )
                        else:
                            print(
                                f"Prompt: {prompt}\nOpenAI API response: {completion_text}"
                            )
                    if name in options and completion_text is not None:
                        completion_text = match_options(completion_text, options[name])
                    # still technically possible to have a name collision here with the error, message, details fields
                    # `name in options` is only `True` for categorical variables, but is never `True` for freeform text generation
                    response[name] = completion_text
                    outputs.append(response)

        # TODO: note that this doesn't work for multiple output fields e.g. `Output {output1} and Output {output2}`
        output_df = InternalDataFrame(outputs)
        return output_df.set_index(batch.index)

    async def record_to_record(
        self,
        record: Dict[str, str],
        input_template: str,
        instructions_template: str,
        output_template: str,
        extra_fields: Optional[Dict[str, Any]] = None,
        field_schema: Optional[Dict] = None,
        instructions_first: bool = True,
    ) -> Dict[str, str]:
        raise NotImplementedError("record_to_record is not implemented")


class OpenAIVisionRuntime(OpenAIChatRuntime):
    """
    Runtime that uses [OpenAI API](https://openai.com/) and vision models to perform the skill.
    Only compatible with OpenAI API version 1.0.0 or higher.
    """

    def record_to_record(
        self,
        record: Dict[str, str],
        input_template: str,
        instructions_template: str,
        output_template: str,
        extra_fields: Optional[Dict[str, str]] = None,
        field_schema: Optional[Dict] = None,
        instructions_first: bool = False,
    ) -> Dict[str, str]:
        """
        Execute OpenAI request given record and templates for input, instructions and output.

        Args:
            record: Record to be used for input, instructions and output templates.
            input_template: Template for input message.
            instructions_template: Template for instructions message.
            output_template: Template for output message.
            extra_fields: Extra fields to be used in templates.
            field_schema: Field jsonschema to be used for parsing templates.
                         Field schema must contain "format": "uri" for image fields. For example:
                            ```json
                            {
                                "image": {
                                    "type": "string",
                                    "format": "uri"
                                }
                            }
                            ```
            instructions_first: If True, instructions will be sent before input.
        """

        if not check_if_new_openai_version():
            raise NotImplementedError(
                f"{self.__class__.__name__} requires OpenAI API version 1.0.0 or higher."
            )

        extra_fields = extra_fields or {}
        field_schema = field_schema or {}

        output_fields = parse_template(
            partial_str_format(output_template, **extra_fields), include_texts=False
        )

        if len(output_fields) > 1:
            raise NotImplementedError(
                f"{self.__class__.__name__} does not support multiple output fields. "
                f"Found: {output_fields}"
            )
        output_field = output_fields[0]
        output_field_name = output_field["text"]

        input_fields = parse_template(input_template)

        # split input template into text and image parts
        input_text = ""
        content = [
            {
                "type": "text",
                "text": instructions_template,
            }
        ]
        for field in input_fields:
            if field["type"] == "text":
                input_text += field["text"]
            elif field["type"] == "var":
                if field["text"] not in field_schema:
                    input_text += record[field["text"]]
                elif field_schema[field["text"]]["type"] == "string":
                    if field_schema[field["text"]].get("format") == "uri":
                        if input_text:
                            content.append({"type": "text", "text": input_text})
                            input_text = ""
                        content.append(
                            {"type": "image_url", "image_url": record[field["text"]]}
                        )
                    else:
                        input_text += record[field["text"]]
                else:
                    raise ValueError(
                        f'Unsupported field type: {field_schema[field["text"]]["type"]}'
                    )
        if input_text:
            content.append({"type": "text", "text": input_text})

        if self.verbose:
            print(f"**Prompt content**:\n{content}")

        completion = self._client.chat.completions.create(
            model=self.openai_model,
            messages=[{"role": "user", "content": content}],
            max_tokens=self.max_tokens,
        )

        completion_text = completion.choices[0].message.content
        return {output_field_name: completion_text}<|MERGE_RESOLUTION|>--- conflicted
+++ resolved
@@ -4,13 +4,9 @@
 from rich import print
 
 from typing import Optional, Dict, Any, List
-<<<<<<< HEAD
-from openai import OpenAI, NotFoundError
-from pydantic import Field, computed_field, ConfigDict, field_validator
-=======
+from pydantic import field_validator
 from openai import OpenAI, NotFoundError, AsyncOpenAI
 from pydantic import Field, computed_field, ConfigDict
->>>>>>> bf94aa1f
 from .base import Runtime, AsyncRuntime
 from adala.utils.logs import print_error
 from adala.utils.internal_data import InternalDataFrame, InternalSeries
@@ -349,11 +345,7 @@
 
                 responses = await async_concurrent_create_completion(
                     prompts=prompts,
-<<<<<<< HEAD
-                    max_concurrent_requests=self.concurrency,
-=======
                     client=self._client,
->>>>>>> bf94aa1f
                     instruction_first=instructions_first,
                     max_tokens=self.max_tokens,
                     temperature=self.temperature,
