import logging
import abc
import boto3
import json
import asyncio
import aiohttp
from csv import DictReader, DictWriter
from typing import Dict, Union, List, Optional, Iterable
from io import StringIO
from aiokafka import AIOKafkaConsumer, AIOKafkaProducer
from adala.utils.internal_data import InternalDataFrame
from adala.environments import Environment, AsyncEnvironment, EnvironmentFeedback
from adala.skills import SkillSet
from adala.utils.logs import print_text

logger = logging.getLogger(__name__)


class AsyncKafkaEnvironment(AsyncEnvironment):
    """
    Represents an asynchronous Kafka environment:
    - agent can retrieve data batch by batch from the input topic
    - agent can return its predictions to the output topic

    Attributes:
        kafka_bootstrap_servers (Union[str, List[str]]): The Kafka bootstrap servers.
        kafka_input_topic (str): The Kafka input topic.
        kafka_output_topic (str): The Kafka output topic.
        timeout_ms (int): The timeout for the Kafka consumer.
    """

    # these are mandatory, but should be set by server
    kafka_bootstrap_servers: Optional[Union[str, List[str]]] = None
    kafka_input_topic: Optional[str] = None
    kafka_output_topic: Optional[str] = None
    timeout_ms: Optional[int] = None

    # these are set in initialize()
    consumer: Optional[AIOKafkaConsumer] = None
    producer: Optional[AIOKafkaProducer] = None

    async def initialize(self):
        assert (
            self.kafka_bootstrap_servers is not None
        ), "missing initialization for kafka_bootstrap_servers"
        assert (
            self.kafka_input_topic is not None
        ), "missing initialization for kafka_input_topic"
        assert (
            self.kafka_output_topic is not None
        ), "missing initialization for kafka_output_topic"
        assert self.timeout_ms is not None, "missing initialization for timeout_ms"

        self.consumer = AIOKafkaConsumer(
            self.kafka_input_topic,
            bootstrap_servers=self.kafka_bootstrap_servers,
            value_deserializer=lambda v: json.loads(v.decode("utf-8")),
<<<<<<< HEAD
            #enable_auto_commit=False, # True by default which causes messages to be missed when using getmany()
            auto_offset_reset="earliest",
            #group_id=self.kafka_input_topic, # ensuring unique group_id to not mix up offsets between topics
=======
            enable_auto_commit=False,  # True by default which causes messages to be missed when using getmany()
            auto_offset_reset="earliest",
            group_id=self.kafka_input_topic,  # ensuring unique group_id to not mix up offsets between topics
>>>>>>> c6da54bb
        )
        await self.consumer.start()

        self.producer = AIOKafkaProducer(
            bootstrap_servers=self.kafka_bootstrap_servers,
            value_serializer=lambda v: json.dumps(v).encode("utf-8"),
            acks="all",  # waits for all replicas to respond that they have written the message
        )
        await self.producer.start()

    async def finalize(self):
        if self.consumer:
            await self.consumer.stop()
        if self.producer:
            await self.producer.stop()

    async def get_feedback(
        self,
        skills: SkillSet,
        predictions: InternalDataFrame,
        num_feedbacks: Optional[int] = None,
    ) -> EnvironmentFeedback:
        raise NotImplementedError("Feedback is not supported in Kafka environment")

    async def restore(self):
        raise NotImplementedError("Restore is not supported in Kafka environment")

    async def save(self):
        raise NotImplementedError("Save is not supported in Kafka environment")

    # TODO replace this with
    # https://aiokafka.readthedocs.io/en/stable/api.html#aiokafka.AIOKafkaProducer.send_batch
    async def message_sender(
        self, producer: AIOKafkaProducer, data: Iterable, topic: str
    ):
        record_no = 0
        try:
            await producer.send_and_wait(topic, value=data)
            logger.info(
                f"The number of records sent to topic:{topic}, record_no:{len(data)}"
            )
        finally:
            pass
            # print_text(f"No more messages for {topic=}")

    async def get_data_batch(self, batch_size: Optional[int]) -> InternalDataFrame:
        batch = await self.consumer.getmany(
            timeout_ms=self.timeout_ms, max_records=batch_size
        )
        #await self.consumer.commit()

        if len(batch) == 0:
            batch_data = []
        elif len(batch) > 1:
            logger.error(
                f"consumer should be subscribed to only one topic and partition, not {list(batch.keys())}"
            )
            batch_data = []
        else:
            for topic_partition, messages in batch.items():
                batch_data = [msg.value for msg in messages]

            logger.info(
                f"Received a batch with number_of_messages:{len(batch_data)} records from Kafka input_topic:{self.kafka_input_topic}"
            )
        return InternalDataFrame(batch_data)

    async def set_predictions(self, predictions: InternalDataFrame):
        predictions = [r.to_dict() for _, r in predictions.iterrows()]
        await self.message_sender(
            self.producer, predictions, self.kafka_output_topic
        )<|MERGE_RESOLUTION|>--- conflicted
+++ resolved
@@ -55,15 +55,9 @@
             self.kafka_input_topic,
             bootstrap_servers=self.kafka_bootstrap_servers,
             value_deserializer=lambda v: json.loads(v.decode("utf-8")),
-<<<<<<< HEAD
             #enable_auto_commit=False, # True by default which causes messages to be missed when using getmany()
             auto_offset_reset="earliest",
             #group_id=self.kafka_input_topic, # ensuring unique group_id to not mix up offsets between topics
-=======
-            enable_auto_commit=False,  # True by default which causes messages to be missed when using getmany()
-            auto_offset_reset="earliest",
-            group_id=self.kafka_input_topic,  # ensuring unique group_id to not mix up offsets between topics
->>>>>>> c6da54bb
         )
         await self.consumer.start()
 
