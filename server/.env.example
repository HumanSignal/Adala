--- conflicted
+++ resolved
@@ -1,8 +1,4 @@
-<<<<<<< HEAD
-KAFKA_BOOTSTRAP_SERVERS="kafka:9093"
+KAFKA_BOOTSTRAP_SERVERS="localhost:9093"
 
 # this value is only for local dev. In our deployments, it is not set here, but in another place: https://github.com/HumanSignal/infra/pull/67
-KAFKA_RETENTION_MS=180000  # 30 minutes
-=======
-KAFKA_BOOTSTRAP_SERVERS="localhost:9093"
->>>>>>> 33b2a9b0
+KAFKA_RETENTION_MS=180000  # 30 minutes