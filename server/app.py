--- conflicted
+++ resolved
@@ -140,11 +140,7 @@
     """
 
     agent: Agent
-<<<<<<< HEAD
-    # SerializeAsAny is for allowing subclasses of ResultHandler
-=======
     # SerializeAsAny allows for subclasses of ResultHandler
->>>>>>> 589f8687
     result_handler: SerializeAsAny[ResultHandler]
     task_name: str = "process_file_streaming"
 
@@ -152,11 +148,8 @@
     def validate_result_handler(cls, value: Dict) -> ResultHandler:
         """
         Allows polymorphism for ResultHandlers created from a dict; same implementation as the Skills, Environment, and Runtime within an Agent
-<<<<<<< HEAD
-=======
         "type" is the name of the subclass of ResultHandler being used. Currently available subclasses: LSEHandler, DummyHandler
         Look in server/handlers/result_handlers.py for available subclasses
->>>>>>> 589f8687
         """
         if "type" not in value:
             raise HTTPException(
@@ -196,11 +189,7 @@
     task = process_file
     agent = request.agent
 
-<<<<<<< HEAD
-    logger.debug(f"Submitting task {task.name} with agent {agent}")
-=======
     logger.info(f"Submitting task {task.name} with agent {agent}")
->>>>>>> 589f8687
     result = task.delay(agent=agent)
     logger.debug(f"Task {task.name} submitted with job_id {result.id}")
 
@@ -219,30 +208,11 @@
         Response[JobCreated]: The response model for a job created.
     """
 
-    # TODO: get task by name, e.g. request.task_name
-<<<<<<< HEAD
     task = streaming_parent_task
     result = task.apply_async(
         kwargs={"agent": request.agent, "result_handler": request.result_handler}
     )
     logger.info(f"Submitted {task.name} with ID {result.id}")
-=======
-    task = process_file_streaming
-    agent = request.agent
-
-    logger.info(f"Submitting task {task.name} with agent {agent}")
-    input_result = task.delay(agent=agent)
-    input_job_id = input_result.id
-    logger.debug(f"Task {task.name} submitted with job_id {input_job_id}")
-
-    task = process_streaming_output
-    logger.debug(f"Submitting task {task.name}")
-    output_result = task.delay(
-        job_id=input_job_id, result_handler=request.result_handler
-    )
-    output_job_id = output_result.id
-    logger.debug(f"Task {task.name} submitted with job_id {output_job_id}")
->>>>>>> 589f8687
 
     return Response[JobCreated](data=JobCreated(job_id=result.id))
 
