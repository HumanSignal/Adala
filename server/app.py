from enum import Enum
from typing import Any, Dict, Generic, List, Optional, TypeVar
import os
import json
import pandas as pd

import fastapi
from fastapi import Request, status
from fastapi.exceptions import RequestValidationError
from fastapi.responses import JSONResponse
from adala.agents import Agent
from adala.skills import Skill
from adala.runtimes import AsyncRuntime
from aiokafka import AIOKafkaProducer
from aiokafka.errors import UnknownTopicOrPartitionError
from fastapi import HTTPException, Depends
from fastapi.middleware.cors import CORSMiddleware
import litellm
from litellm.exceptions import AuthenticationError
from litellm.utils import check_valid_key, get_valid_models
from pydantic import BaseModel, SerializeAsAny, field_validator, Field, model_validator
from redis import Redis
import time
import uvicorn

from adala.utils.types import BatchData, ErrorResponseModel
from server.handlers.result_handlers import ResultHandler
from server.log_middleware import LogMiddleware
from adala.skills.collection.prompt_improvement import ImprovedPromptResponse
from adala.runtimes.base import CostEstimate
from server.tasks.stream_inference import streaming_parent_task
from server.utils import (
    Settings,
    delete_topic,
    get_input_topic_name,
    get_output_topic_name,
    init_logger,
)

logger = init_logger(__name__)

settings = Settings()

app = fastapi.FastAPI()

# TODO: add a correct middleware policy to handle CORS
app.add_middleware(
    CORSMiddleware,
    allow_origins=["*"],
    allow_methods=["*"],
    allow_headers=["*"],
    allow_credentials=True,
)
app.add_middleware(LogMiddleware)

ResponseData = TypeVar("ResponseData")


class AdalaResponse(BaseModel, Generic[ResponseData]):
    success: bool = True
    data: ResponseData
    message: Optional[str] = None
    errors: Optional[list] = None

    def model_dump(self, *args, **kwargs) -> Dict[str, Any]:  # type: ignore
        """Exclude `null` values from the response."""
        kwargs.pop("exclude_none", None)
        return super().model_dump(*args, exclude_none=True, **kwargs)


class JobCreated(BaseModel):
    """
    Response model for a job created.
    """

    job_id: str


class BatchSubmitted(BaseModel):
    """
    Response model for a batch submitted.
    """

    job_id: str


class ModelsListRequest(BaseModel):
    provider: str


class ModelsListResponse(BaseModel):
    models_list: List[str]


class CostEstimateRequest(BaseModel):
    agent: Agent
    prompt: str
    substitutions: List[Dict]
    provider: str


class ValidateConnectionRequest(BaseModel):
    provider: str
    api_key: Optional[str] = None
    vertex_credentials: Optional[str] = None
    vertex_location: Optional[str] = None
    vertex_project: Optional[str] = None
    api_version: Optional[str] = None
    deployment_name: Optional[str] = None
    endpoint: Optional[str] = None
    auth_token: Optional[str] = None


class ValidateConnectionResponse(BaseModel):
    model: str
    success: bool


class Status(Enum):
    PENDING = "Pending"
    INPROGRESS = "InProgress"
    COMPLETED = "Completed"
    FAILED = "Failed"
    CANCELED = "Canceled"


class JobStatusResponse(BaseModel):
    """
    Response model for getting the status of a job.

    Attributes:
        status (str): The status of the job.
        processed_total (List[int]): The total number of processed records and the total number of records in job.
            Example: [10, 100] means 10% of the completeness.
    """

    status: Status
    # processed_total: List[int] = Annotated[List[int], AfterValidator(lambda x: len(x) == 2)]

    class Config:
        use_enum_values = True


class SubmitStreamingRequest(BaseModel):
    """
    Request model for submitting a streaming job.
    """

    agent: Agent
    # SerializeAsAny allows for subclasses of ResultHandler
    result_handler: SerializeAsAny[ResultHandler]
    task_name: str = "streaming_parent_task"

    @field_validator("result_handler", mode="before")
    def validate_result_handler(cls, value: Dict) -> ResultHandler:
        """
        Allows polymorphism for ResultHandlers created from a dict; same implementation as the Skills, Environment, and Runtime within an Agent
        "type" is the name of the subclass of ResultHandler being used. Currently available subclasses: LSEHandler, DummyHandler
        Look in server/handlers/result_handlers.py for available subclasses.
        """
        if "type" not in value:
            raise HTTPException(
                status_code=400, detail="Missing type in result_handler"
            )
        result_handler = ResultHandler.create_from_registry(value.pop("type"), **value)
        return result_handler


@app.get("/")
def get_index():
    return {"status": "ok"}


@app.exception_handler(RequestValidationError)
async def validation_exception_handler(request: Request, exc: RequestValidationError):
    logger.error(f"Request validation error: {exc}")
    return JSONResponse(
        content=str(exc), status_code=status.HTTP_422_UNPROCESSABLE_ENTITY
    )


@app.post("/jobs/submit-streaming", response_model=AdalaResponse[JobCreated])
async def submit_streaming(request: SubmitStreamingRequest):
    """
    Submit a request to execute task `request.task_name` in celery.

    Args:
        request (SubmitStreamingRequest): The request model for submitting a job.

    Returns:
        Response[JobCreated]: The response model for a job created.
    """

    task = streaming_parent_task

    result = task.apply_async(
        kwargs={"agent": request.agent, "result_handler": request.result_handler}
    )
    logger.info(f"Submitted {task.name} with ID {result.id}")

    return AdalaResponse[JobCreated](data=JobCreated(job_id=result.id))


@app.post("/jobs/submit-batch", response_model=AdalaResponse)
async def submit_batch(batch: BatchData):
    """
    Submits a batch of data to an existing streaming job.
    Will push the batch of data into Kafka in a topic specific to the job ID

    Args:
        batch (BatchData): The data to push to Kafka queue to be processed by agent.arun()

    Returns:
        Response: Generic response indicating status of request
    """

    topic = get_input_topic_name(batch.job_id)
    producer = AIOKafkaProducer(
        bootstrap_servers=settings.kafka_bootstrap_servers,
        value_serializer=lambda v: json.dumps(v).encode("utf-8"),
        acks="all",  # waits for all replicas to respond that they have written the message
    )
    await producer.start()

    try:
        for record in batch.data:
            await producer.send_and_wait(topic, value=record)

        batch_size = len(json.dumps(batch.dict()).encode("utf-8"))
        logger.info(
            f"The number of records sent to input_topic:{topic} record_no:{len(batch.data)}"
        )
        logger.info(
            f"Size of batch in bytes received for job_id:{batch.job_id} batch_size:{batch_size}"
        )
    except UnknownTopicOrPartitionError:
        raise HTTPException(
            status_code=500, detail=f"{topic=} for job {batch.job_id} not found"
        )
    finally:
        await producer.stop()

    return AdalaResponse[BatchSubmitted](data=BatchSubmitted(job_id=batch.job_id))


<<<<<<< HEAD
@app.post("/estimate-cost", response_model=AdalaResponse[CostEstimate])
=======
@app.post("/validate-connection", response_model=Response[ValidateConnectionResponse])
async def validate_connection(request: ValidateConnectionRequest):
    multi_model_provider_test_models = {
        "openai": "gpt-4o-mini",
        "vertexai": "vertex_ai/gemini-1.5-flash",
    }
    provider = request.provider.lower()
    messages = [{"role": "user", "content": "Hey, how's it going?"}]

    # For multi-model providers use a model that every account should have access to
    if provider in multi_model_provider_test_models.keys():
        model = multi_model_provider_test_models[provider]
        if provider == "openai":
            model_extra = {"api_key": request.api_key}
        elif provider == "vertexai":
            model_extra = {"vertex_credentials": request.vertex_credentials}
            if request.vertex_location:
                model_extra["vertex_location"] = request.vertex_location
            if request.vertex_project:
                model_extra["vertex_project"] = request.vertex_project
        try:
            response = litellm.completion(
                messages=messages,
                model=model,
                max_tokens=10,
                temperature=0.0,
                **model_extra,
            )
        except AuthenticationError:
            raise HTTPException(
                status_code=400,
                detail=f"Requested model '{model}' is not available with your api_key / credentials",
            )
        except Exception as e:
            raise HTTPException(
                status_code=400,
                detail=f"Error validating credentials for provider {provider}: {e}",
            )

    # For single-model connections use the provided model
    else:
        if provider.lower() == "azureopenai":
            model = "azure/" + request.deployment_name
            model_extra = {"base_url": request.endpoint}
        elif provider.lower() == "custom":
            model = "openai/" + request.deployment_name
            model_extra = (
                {"extra_headers": {"Authorization": request.auth_token}}
                if request.auth_token
                else {}
            )
        model_extra["api_key"] = request.api_key
        try:
            response = litellm.completion(
                messages=messages,
                model=model,
                max_tokens=10,
                temperature=0.0,
                **model_extra,
            )
        except AuthenticationError:
            raise HTTPException(
                status_code=400,
                detail=f"Requested model '{model}' is not available with your api_key and settings.",
            )
        except Exception as e:
            raise HTTPException(
                status_code=400,
                detail=f"Failed to check availability of requested model '{model}': {e}",
            )

    return Response[ValidateConnectionResponse](
        data=ValidateConnectionResponse(success=True, model=response.model)
    )


@app.post("/models-list", response_model=Response[ModelsListResponse])
async def models_list(request: ModelsListRequest):
    # get_valid_models uses api key set in env, however the list is not dynamically retrieved
    # https://docs.litellm.ai/docs/set_keys#get_valid_models
    # https://github.com/BerriAI/litellm/blob/b9280528d368aced49cb4d287c57cd0b46168cb6/litellm/utils.py#L5705
    # Ultimately just uses litellm.models_by_provider - setting API key is not needed
    lse_provider_to_litellm_provider = {"openai": "openai", "vertexai": "vertex_ai"}
    provider = request.provider.lower()
    valid_models = litellm.models_by_provider[
        lse_provider_to_litellm_provider[provider]
    ]

    return Response[ModelsListResponse](
        data=ModelsListResponse(models_list=valid_models)
    )


@app.post("/estimate-cost", response_model=Response[CostEstimate])
>>>>>>> 5d80a15e
async def estimate_cost(
    request: CostEstimateRequest,
):
    """
    Estimates what it would cost to run inference on the batch of data in
    `request` (using the run params from `request`)

    Args:
        request (CostEstimateRequest): Specification for the inference run to
            make an estimate for, includes:
                agent (adala.agent.Agent): The agent definition, used to get the model
                    and any other params necessary to estimate cost
                prompt (str): The prompt template that will be used for each task
                substitutions (List[Dict]): Mappings to substitute (simply using str.format)

    Returns:
        Response[CostEstimate]: The cost estimate, including the prompt/completion/total costs (in USD)
    """
    prompt = request.prompt
    substitutions = request.substitutions
    agent = request.agent
    provider = request.provider
    runtime = agent.get_runtime()

    try:
        cost_estimates = []
        for skill in agent.skills.skills.values():
            output_fields = (
                list(skill.field_schema.keys()) if skill.field_schema else None
            )
            cost_estimate = runtime.get_cost_estimate(
                prompt=prompt,
                substitutions=substitutions,
                output_fields=output_fields,
                provider=provider,
            )
            cost_estimates.append(cost_estimate)
        total_cost_estimate = sum(
            cost_estimates,
            CostEstimate(
                prompt_cost_usd=None, completion_cost_usd=None, total_cost_usd=None
            ),
        )

    except NotImplementedError as e:
        return AdalaResponse[CostEstimate](
            data=CostEstimate(
                is_error=True,
                error_type=type(e).__name__,
                error_message=str(e),
            )
        )
    return AdalaResponse[CostEstimate](data=total_cost_estimate)


@app.get("/jobs/{job_id}", response_model=AdalaResponse[JobStatusResponse])
def get_status(job_id):
    """
    Get the status of a job.

    Args:
        job_id (str)

    Returns:
        JobStatusResponse: The response model for getting the status of a job.
    """
    celery_status_map = {
        "PENDING": Status.PENDING,
        "STARTED": Status.INPROGRESS,
        "SUCCESS": Status.COMPLETED,
        "FAILURE": Status.FAILED,
        "REVOKED": Status.CANCELED,
        "RETRY": Status.INPROGRESS,
    }
    job = streaming_parent_task.AsyncResult(job_id)
    try:
        status: Status = celery_status_map[job.status]
    except Exception as e:
        logger.error(f"Error getting job status: {e}")
        status = Status.FAILED
    else:
        logger.info(f"Job {job_id} status: {status}")
    return AdalaResponse[JobStatusResponse](data=JobStatusResponse(status=status))


@app.delete("/jobs/{job_id}", response_model=AdalaResponse[JobStatusResponse])
def cancel_job(job_id):
    """
    Cancel a job.

    Args:
        job_id (str)

    Returns:
        JobStatusResponse[status.CANCELED]
    """
    job = streaming_parent_task.AsyncResult(job_id)
    # try using wait=True? then what kind of timeout is acceptable? currently we don't know if we've failed to cancel a job, this always returns success
    # should use SIGTERM or SIGINT in theory, but there is some unhandled kafka cleanup that causes the celery worker to report a bunch of errors on those, will fix in a later PR
    job.revoke(terminate=True, signal="SIGKILL")

    # Delete Kafka topics
    # TODO check this doesn't conflict with parent_job_error_handler
    input_topic_name = get_input_topic_name(job_id)
    output_topic_name = get_output_topic_name(job_id)
    delete_topic(input_topic_name)
    delete_topic(output_topic_name)

    return AdalaResponse[JobStatusResponse](data=JobStatusResponse(status=Status.CANCELED))


@app.get("/health")
async def health():
    """
    Check if the app is alive.

    If app is alive (e.g. started), returns status code 200.
    """
    return {"status": "ok"}


async def _get_redis_conn():
    """
    needs to be in a separate function to allow dependency injection for testing
    """
    redis_url = os.environ.get("REDIS_URL", "redis://localhost:6379/0")
    redis_conn = Redis.from_url(redis_url, socket_connect_timeout=1)
    return redis_conn


@app.get("/ready")
async def ready(redis_conn: Redis = Depends(_get_redis_conn)):
    """
    Check if the app is ready to serve requests.

    See if we can reach redis. If not, raise a 500 error. Else, return 200.
    """
    try:
        redis_conn.ping()
    except Exception as exception:
        raise HTTPException(
            status_code=500,
            detail=f"Error when checking Redis connection: {exception}",
        )

    return {"status": "ok"}


class ImprovedPromptRequest(BaseModel):
    """
    Request model for improving a prompt.
    """

    agent: Agent
    skill_to_improve: str
    input_variables: Optional[List[str]] = Field(
        default=None,
        description="List of variables available to use in the input template of the skill, in case any exist that are not currently used",
    )
    data: Optional[List[Dict]] = Field(
        default=None,
        description="Batch of data to run the skill on",
    )
    reapply: bool = Field(
        default=False,
        description="Whether to reapply the skill to the data before improving the prompt",
    )
    instructions: Optional[str] = Field(
        default="Improve current prompt",
        description="Instructions for the prompt improvement task",
    )

    @field_validator("agent", mode="after")
    def validate_teacher_runtime(cls, agent: Agent) -> Agent:
        if not isinstance(agent.get_teacher_runtime(), AsyncRuntime):
            raise ValueError("Default teacher runtime must be an AsyncRuntime")
        return agent

    @model_validator(mode="after")
    def set_input_variable_list(self):
        skill = self.agent.skills[self.skill_to_improve]
        if self.input_variables is None:
            self.input_variables = skill.get_input_fields()
        return self


@app.post("/improved-prompt", response_model=AdalaResponse[ImprovedPromptResponse])
async def improved_prompt(request: ImprovedPromptRequest):
    """
    Improve a given prompt using the specified model and variables.

    Args:
        request (ImprovedPromptRequest): The request model for improving a prompt.

    Returns:
        Response: Response model for prompt improvement skill
    """
    improved_prompt_response = await request.agent.arefine_skill(
        skill_name=request.skill_to_improve,
        input_variables=request.input_variables,
        data=request.data,
        reapply=request.reapply,
        instructions=request.instructions,
    )

    return AdalaResponse[ImprovedPromptResponse](
        success=not isinstance(improved_prompt_response.output, ErrorResponseModel),
        data=improved_prompt_response,
    )


class ModelMetadataRequestItem(BaseModel):
    provider: str
    model_name: str
    auth_info: Optional[Dict[str, str]] = None


class ModelMetadataRequest(BaseModel):
    models: List[ModelMetadataRequestItem]


class ModelMetadataResponse(BaseModel):
    model_metadata: Dict[str, Dict]

<<<<<<< HEAD
@app.post("/model-metadata", response_model=AdalaResponse[ModelMetadataResponse])
async def model_metadata(request: ModelMetadataRequest):
    from adala.runtimes._litellm import get_model_info

    resp = {'model_metadata': {item.model_name: get_model_info(**item.model_dump()) for item in request.models}}
    return AdalaResponse[ModelMetadataResponse](
        success=True,
        data=resp
    )
=======

@app.post("/model-metadata", response_model=Response[ModelMetadataResponse])
async def model_metadata(request: ModelMetadataRequest):
    from adala.runtimes._litellm import get_model_info

    resp = {
        "model_metadata": {
            item.model_name: get_model_info(**item.model_dump())
            for item in request.models
        }
    }
    return Response[ModelMetadataResponse](success=True, data=resp)

>>>>>>> 5d80a15e

if __name__ == "__main__":
    # for debugging
    uvicorn.run("app:app", host="0.0.0.0", port=30001)<|MERGE_RESOLUTION|>--- conflicted
+++ resolved
@@ -243,9 +243,6 @@
     return AdalaResponse[BatchSubmitted](data=BatchSubmitted(job_id=batch.job_id))
 
 
-<<<<<<< HEAD
-@app.post("/estimate-cost", response_model=AdalaResponse[CostEstimate])
-=======
 @app.post("/validate-connection", response_model=Response[ValidateConnectionResponse])
 async def validate_connection(request: ValidateConnectionRequest):
     multi_model_provider_test_models = {
@@ -340,7 +337,6 @@
 
 
 @app.post("/estimate-cost", response_model=Response[CostEstimate])
->>>>>>> 5d80a15e
 async def estimate_cost(
     request: CostEstimateRequest,
 ):
@@ -565,17 +561,6 @@
 class ModelMetadataResponse(BaseModel):
     model_metadata: Dict[str, Dict]
 
-<<<<<<< HEAD
-@app.post("/model-metadata", response_model=AdalaResponse[ModelMetadataResponse])
-async def model_metadata(request: ModelMetadataRequest):
-    from adala.runtimes._litellm import get_model_info
-
-    resp = {'model_metadata': {item.model_name: get_model_info(**item.model_dump()) for item in request.models}}
-    return AdalaResponse[ModelMetadataResponse](
-        success=True,
-        data=resp
-    )
-=======
 
 @app.post("/model-metadata", response_model=Response[ModelMetadataResponse])
 async def model_metadata(request: ModelMetadataRequest):
@@ -589,8 +574,6 @@
     }
     return Response[ModelMetadataResponse](success=True, data=resp)
 
->>>>>>> 5d80a15e
-
 if __name__ == "__main__":
     # for debugging
     uvicorn.run("app:app", host="0.0.0.0", port=30001)