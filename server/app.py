--- conflicted
+++ resolved
@@ -15,12 +15,8 @@
 from aiokafka.errors import UnknownTopicOrPartitionError
 from fastapi import HTTPException, Depends
 from fastapi.middleware.cors import CORSMiddleware
-<<<<<<< HEAD
 import litellm
-from pydantic import BaseModel, SerializeAsAny, field_validator
-=======
 from pydantic import BaseModel, SerializeAsAny, field_validator, Field, model_validator
->>>>>>> 9da37560
 from redis import Redis
 import time
 import uvicorn
