--- conflicted
+++ resolved
@@ -19,19 +19,14 @@
 
 from log_middleware import LogMiddleware
 from tasks.process_file import app as celery_app
-<<<<<<< HEAD
 from tasks.process_file import process_file, process_file_streaming, process_streaming_output
 from utils import dummy_handler, get_input_topic, Settings
-=======
-from tasks.process_file import process_file, process_file_streaming
-from utils import get_input_topic
->>>>>>> 22ca6fd3
+
 
 logger = logging.getLogger(__name__)
 
 
-<<<<<<< HEAD
-=======
+
 class Settings(BaseSettings):
     """
     Can hardcode settings here, read from env file, or pass as env vars
@@ -45,7 +40,6 @@
     )
 
 
->>>>>>> 22ca6fd3
 settings = Settings()
 
 app = fastapi.FastAPI()
@@ -212,7 +206,6 @@
     serialized_agent = pickle.dumps(request.agent)
 
     logger.info(f"Submitting task {task.name} with agent {serialized_agent}")
-<<<<<<< HEAD
     input_result = task.delay(serialized_agent=serialized_agent)
     input_job_id = input_result.id
     logger.info(f"Task {task.name} submitted with job_id {input_job_id}")
@@ -224,12 +217,6 @@
     logger.info(f"Task {task.name} submitted with job_id {output_job_id}")
 
     return Response[JobCreated](data=JobCreated(job_id=input_job_id))
-=======
-    result = task.delay(serialized_agent=serialized_agent)
-    print(f"Task {task.name} submitted with job_id {result.id}")
-
-    return Response[JobCreated](data=JobCreated(job_id=result.id))
->>>>>>> 22ca6fd3
 
 
 @app.post("/jobs/submit-batch", response_model=Response)
