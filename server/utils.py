--- conflicted
+++ resolved
@@ -1,7 +1,3 @@
-<<<<<<< HEAD
-# from enum import Enum
-=======
->>>>>>> 589f8687
 from pydantic_settings import BaseSettings, SettingsConfigDict
 from typing import List, Union
 from pathlib import Path
