--- conflicted
+++ resolved
@@ -12,11 +12,7 @@
     """
 
     kafka_bootstrap_servers: Union[str, List[str]]
-<<<<<<< HEAD
-    kafka_retention_ms: int
-=======
     kafka_retention_ms: int = 180000  # 30 minutes
->>>>>>> 864b5da1
 
     model_config = SettingsConfigDict(
         # have to use an absolute path here so celery workers can find it
